--- conflicted
+++ resolved
@@ -1,6 +1,5 @@
 # @apollo/client
 
-<<<<<<< HEAD
 ## 3.9.0-alpha.4
 
 ### Minor Changes
@@ -118,7 +117,6 @@
 - [#6701](https://github.com/apollographql/apollo-client/pull/6701) [`8d2b4e107`](https://github.com/apollographql/apollo-client/commit/8d2b4e107d7c21563894ced3a65d631183b58fd9) Thanks [@prowe](https://github.com/prowe)! - Ability to dynamically match mocks
 
   Adds support for a new property `MockedResponse.variableMatcher`: a predicate function that accepts a `variables` param. If `true`, the `variables` will be passed into the `ResultFunction` to help dynamically build a response.
-=======
 ## 3.8.7
 
 ### Patch Changes
@@ -127,7 +125,6 @@
 
 - [#11337](https://github.com/apollographql/apollo-client/pull/11337) [`bb1da8349`](https://github.com/apollographql/apollo-client/commit/bb1da8349e785c54fb4030f269602c900adf23a0) Thanks [@phryneas](https://github.com/phryneas)! - #11206 used the TypeScript syntax `infer X extends Y` that was introduced in TS 4.8.
   This caused some problems for some users, so we are rolling back to a more backwars-compatible (albeit slightly less performant) type.
->>>>>>> ae5091a2
 
 ## 3.8.6
 
