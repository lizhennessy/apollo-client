**Note:** This is a cumulative changelog that outlines all of the Apollo Client project child package changes that were bundled into a specific `apollo-client` release.

<<<<<<< HEAD
## Apollo Client 3.0.0 (TBD)

- Fully removed `prettier`. The Apollo Client team has decided to no longer automatically enforce code formatting across the codebase. In most cases existing code styles should be followed as much as possible, but this is not a hard and fast rule.  <br/>
  [@hwillson](https://github.com/hwillson) in [#5227](https://github.com/apollographql/apollo-client/pull/5227)
- Removed `graphql-anywhere` since it's no longer used by Apollo Client.  <br/>
  [@hwillson](https://github.com/hwillson) in [#5159](https://github.com/apollographql/apollo-client/pull/5159)
- Removed `apollo-boost` since Apollo Client 3.0 provides a boost like getting started experience out of the box.  <br/>
  [@hwillson](https://github.com/hwillson) in [#5217](https://github.com/apollographql/apollo-client/pull/5217)

## Apollo Client (vNext)
=======
## Apollo Client vNext
>>>>>>> 7d3070cd

### Apollo Client vNext

- Update the `fetchMore` type signature to accept `context`.  <br/>
  [@koenpunt](https://github.com/koenpunt) in [#5147](https://github.com/apollographql/apollo-client/pull/5147)
- Fix type for `Resolver` and use it in the definition of `Resolvers`. <br />
  [@peoplenarthax](https://github.com/peoplenarthax) in [#4943](https://github.com/apollographql/apollo-client/pull/4943)

### GraphQL Anywhere vNext

- Fix `filter` edge case involving `null`.  <br/>
  [@lifeiscontent](https://github.com/lifeiscontent) in [#5110](https://github.com/apollographql/apollo-client/pull/5110)


## Apollo Client (2.6.4)

### Apollo Client (2.6.4)

- Modify `ObservableQuery` to allow queries with `notifyOnNetworkStatusChange`
  to be notified when loading after an error occurs. <br />
  [@jasonpaulos](https://github.com/jasonpaulos) in [#4992](https://github.com/apollographql/apollo-client/pull/4992)
- Add `graphql` as a `peerDependency` of `apollo-cache` and
  `graphql-anywhere`.  <br/>
  [@ssalbdivad](https://github.com/ssalbdivad) in [#5081](https://github.com/apollographql/apollo-client/pull/5081)
- Documentation updates.  </br>
  [@raibima](https://github.com/raibima) in [#5132](https://github.com/apollographql/apollo-client/pull/5132)  <br/>
  [@hwillson](https://github.com/hwillson) in [#5141](https://github.com/apollographql/apollo-client/pull/5141)

## Apollo Client (2.6.3)

### Apollo Client (2.6.3)

- A new `ObservableQuery.resetQueryStoreErrors()` method is now available that
  can be used to clear out `ObservableQuery` query store errors.  <br/>
  [@hwillson](https://github.com/hwillson) in [#4941](https://github.com/apollographql/apollo-client/pull/4941)
- Documentation updates.  <br/>
  [@michael-watson](https://github.com/michael-watson) in [#4940](https://github.com/apollographql/apollo-client/pull/4940)  <br/>
  [@hwillson](https://github.com/hwillson) in [#4969](https://github.com/apollographql/apollo-client/pull/4969)


## Apollo Client (2.6.1)

### Apollo Utilities 1.3.2

- Reimplement `isEqual` without pulling in massive `lodash.isequal`. <br/>
  [@benjamn](https://github.com/benjamn) in [#4924](https://github.com/apollographql/apollo-client/pull/4924)

## Apollo Client (2.6.1)

- In all Apollo Client packages, the compilation of `lib/bundle.esm.js` to `lib/bundle.cjs.js` and `lib/bundle.umd.js` now uses Babel instead of Rollup, since Babel correctly compiles some [edge cases](https://github.com/apollographql/apollo-client/issues/4843#issuecomment-495717720) that neither Rollup nor TypeScript compile correctly. <br/>
  [@benjamn](https://github.com/benjamn) in [#4911](https://github.com/apollographql/apollo-client/pull/4911)

### Apollo Cache In-Memory 1.6.1

- Pretend that `__typename` exists on the root Query when matching fragments. <br/>
  [@benjamn](https://github.com/benjamn) in [#4853](https://github.com/apollographql/apollo-client/pull/4853)

### Apollo Utilities 1.3.1

- The `isEqual` function has been reimplemented using the `lodash.isequal` npm package, to better support circular references. Since the `lodash.isequal` package is already used by `react-apollo`, this change is likely to decrease total bundle size. <br/>
  [@capaj](https://github.com/capaj) in [#4915](https://github.com/apollographql/apollo-client/pull/4915)

## Apollo Client (2.6.0)

- In production, `invariant(condition, message)` failures will now include
  a unique error code that can be used to trace the error back to the
  point of failure. <br/>
  [@benjamn](https://github.com/benjamn) in [#4521](https://github.com/apollographql/apollo-client/pull/4521)

### Apollo Client 2.6.0

- If you can be sure your application code does not modify cache result objects (see `freezeResults` note below), you can unlock substantial performance improvements by communicating this assumption via
  ```ts
  new ApolloClient({ assumeImmutableResults: true })
  ```
  which allows the client to avoid taking defensive snapshots of past results using `cloneDeep`, as explained by [@benjamn](https://github.com/benjamn) in [#4543](https://github.com/apollographql/apollo-client/pull/4543).

- Identical overlapping queries are now deduplicated internally by `apollo-client`, rather than using the `apollo-link-dedup` package. <br/>
  [@benjamn](https://github.com/benjamn) in commit [7cd8479f](https://github.com/apollographql/apollo-client/pull/4586/commits/7cd8479f27ce38930f122e4f703c4081a75a63a7)

- The `FetchPolicy` type has been split into two types, so that passing `cache-and-network` to `ApolloClient#query` is now forbidden at the type level, whereas previously it was forbidden by a runtime `invariant` assertion:
  ```ts
  export type FetchPolicy =
    | 'cache-first'
    | 'network-only'
    | 'cache-only'
    | 'no-cache'
    | 'standby';

  export type WatchQueryFetchPolicy =
    | FetchPolicy
    | 'cache-and-network';
  ```
  The exception thrown if you ignore the type error has also been improved to explain the motivation behind this restriction. <br/>
  [Issue #3130 (comment)](https://github.com/apollographql/apollo-client/issues/3130#issuecomment-478409066) and commit [cf069bc7](github.com/apollographql/apollo-client/commit/cf069bc7ee6577092234b0eb0ac32e05d50f5a1c)

- Avoid updating (and later invalidating) cache watches when `fetchPolicy` is `'no-cache'`. <br/>
  [@bradleyayers](https://github.com/bradleyayers) in [PR #4573](https://github.com/apollographql/apollo-client/pull/4573), part of [issue #3452](https://github.com/apollographql/apollo-client/issues/3452)

- Remove temporary `queryId` after `fetchMore` completes. <br/>
  [@doomsower](https://github.com/doomsower) in [#4440](https://github.com/apollographql/apollo-client/pull/4440)

- Call `clearStore` callbacks after clearing store. <br/>
  [@ds8k](https://github.com/ds8k) in [#4695](https://github.com/apollographql/apollo-client/pull/4695)

- Perform all `DocumentNode` transforms once, and cache the results. <br/>
  [@benjamn](https://github.com/benjamn) in [#4601](https://github.com/apollographql/apollo-client/pull/4601)

- Accommodate `@client @export` variable changes in `ObservableQuery`. <br/>
  [@hwillson](https://github.com/hwillson) in [#4604](https://github.com/apollographql/apollo-client/pull/4604)

- Support the `returnPartialData` option for watched queries again. <br/>
  [@benjamn](https://github.com/benjamn) in [#4743](https://github.com/apollographql/apollo-client/pull/4743)

- Preserve `networkStatus` for incomplete `cache-and-network` queries. <br/>
  [@benjamn](https://github.com/benjamn) in [#4765](https://github.com/apollographql/apollo-client/pull/4765)

- Preserve `cache-and-network` `fetchPolicy` when refetching. <br/>
  [@benjamn](https://github.com/benjamn) in [#4840](https://github.com/apollographql/apollo-client/pull/4840)

- Update the React Native docs to remove the request for external example apps that we can link to. We're no longer going to manage a list of external example apps. <br />
  [@hwillson](https://github.com/hwillson) in [#4531](https://github.com/apollographql/apollo-client/pull/4531)

- Polling queries are no longer batched together, so their scheduling should be more predictable. <br/>
  [@benjamn](https://github.com/benjamn) in [#4800](https://github.com/apollographql/apollo-client/pull/4800)

### Apollo Cache In-Memory 1.6.0

- Support `new InMemoryCache({ freezeResults: true })` to help enforce immutability. <br/>
  [@benjamn](https://github.com/benjamn) in [#4514](https://github.com/apollographql/apollo-client/pull/4514)

- Allow `IntrospectionFragmentMatcher` to match fragments against the root `Query`, as `HeuristicFragmentMatcher` does. <br/>
  [@rynobax](https://github.com/rynobax) in [#4620](https://github.com/apollographql/apollo-client/pull/4620)

- Rerential identity (`===`) of arrays in cache results will now be preserved for unchanged data. <br/>
  [@benjamn](https://github.com/benjamn) in commit [f3091d6a](https://github.com/apollographql/apollo-client/pull/4586/commits/f3091d6a7e91be98549baea58903282cc540f460)

- Avoid adding `__typename` field to `@client` selection sets that have been `@export`ed as input variables. <br/>
  [@benjamn](https://github.com/benjamn) in [#4784](https://github.com/apollographql/apollo-client/pull/4784)

### GraphQL Anywhere 4.2.2

- The `graphql` function can now be configured to ignore `@include` and
  `@skip` directives (useful when walking a fragment to generate prop types
  or filter result data).  <br/>
  [@GreenGremlin](https://github.com/GreenGremlin) in [#4373](https://github.com/apollographql/apollo-client/pull/4373)


## Apollo Client 2.5.1

### apollo-client 2.5.1

- Fixes `A tuple type element list cannot be empty` issue.  <br/>
  [@benjamn](https://github.com/benjamn) in [#4502](https://github.com/apollographql/apollo-client/pull/4502)

### graphql-anywhere 4.2.1

- Adds back the missing `graphql-anywhere/lib/async` entry point.  <br/>
  [@benjamn](https://github.com/benjamn) in [#4503](https://github.com/apollographql/apollo-client/pull/4503)


## Apollo Client (2.5.0)

### Apollo Client (2.5.0)

- Introduces new local state management features (client-side schema
  and local resolver / `@client` support) and many overall code improvements,
  to help reduce the Apollo Client bundle size.  <br/>
  [#4361](https://github.com/apollographql/apollo-client/pull/4361)
- Revamped CJS and ESM bundling approach with Rollup.  <br/>
  [@rosskevin](https://github.com/rosskevin) in [#4261](https://github.com/apollographql/apollo-client/pull/4261)
- Fixes an issue where the `QueryManager` was accidentally returning cached
  data for `network-only` queries.  <br/>
  [@danilobuerger](https://github.com/danilobuerger) in [#4352](https://github.com/apollographql/apollo-client/pull/4352)
- Fixed an issue in the repo `.gitattributes` that was causing binary files
  to have their line endings adjusted, and cleaned up corrupted documentation
  images (ref: https://github.com/apollographql/apollo-client/pull/4232).  <br/>
  [@rajington](https://github.com/rajington) in [#4438](https://github.com/apollographql/apollo-client/pull/4438)
- Improve (and shorten) query polling implementation.  <br/>
  [PR #4337](https://github.com/apollographql/apollo-client/pull/4337)


## Apollo Client (2.4.13)

### Apollo Client (2.4.13)

- Resolve "invalidate" -> "invalidated" typo in `QueryManager`.  <br/>
  [@quazzie](https://github.com/quazzie) in [#4041](https://github.com/apollographql/apollo-client/pull/4041)

- Properly type `setQuery` and fix now typed callers.  <br/>
  [@danilobuerger](https://github.com/danilobuerger) in [#4369](https://github.com/apollographql/apollo-client/pull/4369)

- Align with the React Apollo decision that result `data` should be
  `TData | undefined` instead of `TData | {}`.  <br/>
  [@danilobuerger](https://github.com/danilobuerger) in [#4356](https://github.com/apollographql/apollo-client/pull/4356)

- Documentation updates.  <br/>
  [@danilobuerger](https://github.com/danilobuerger) in [#4340](https://github.com/apollographql/apollo-client/pull/4340)  <br />
  [@justyn-clark](https://github.com/justyn-clark) in [#4383](https://github.com/apollographql/apollo-client/pull/4383)  <br />
  [@jtassin](https://github.com/jtassin) in [#4287](https://github.com/apollographql/apollo-client/pull/4287)  <br />
  [@Gongreg](https://github.com/Gongreg) in [#4386](https://github.com/apollographql/apollo-client/pull/4386)  <br />
  [@davecardwell](https://github.com/davecardwell) in [#4399](https://github.com/apollographql/apollo-client/pull/4399)  <br />
  [@michaelknoch](https://github.com/michaelknoch) in [#4384](https://github.com/apollographql/apollo-client/pull/4384)  <br />

## Apollo Client (2.4.12)

### Apollo Client (2.4.12)

- Support `ApolloClient#stop` method for safe client disposal. <br/>
  [PR #4336](https://github.com/apollographql/apollo-client/pull/4336)

## Apollo Client (2.4.11)

- Added explicit dependencies on the
  [`tslib`](https://www.npmjs.com/package/tslib) package to all client
  packages to fix
  [Issue #4332](https://github.com/apollographql/apollo-client/issues/4332).

### Apollo Client (2.4.11)

- Reverted some breaking changes accidentally released in a patch version
  (2.4.10). [PR #4334](https://github.com/apollographql/apollo-client/pull/4334)

## Apollo Client (2.4.10)

### Apollo Client (2.4.10)

- The `apollo-client` package no longer exports a `printAST` function from
  `graphql/language/printer`. If you need this functionality, import it
  directly: `import { print } from "graphql/language/printer"`

- Query polling now uses a simpler scheduling strategy based on a single
  `setTimeout` interval rather than multiple `setInterval` timers. The new
  timer fires at the rate of the fastest polling interval, and queries
  with longer polling intervals fire whenever the time elapsed since they
  last fired exceeds their desired interval. <br/>
  [PR #4243](https://github.com/apollographql/apollo-client/pull/4243)

### Apollo Cache In-Memory (1.4.1)

- The `optimism` npm package has been updated to a version (0.6.9) that
  provides its own TypeScript declarations, which should fix problems like
  [Issue #4327](https://github.com/apollographql/apollo-client/issues/4327). <br/>
  [PR #4331](https://github.com/apollographql/apollo-client/pull/4331)

- Error messages involving GraphQL queries now print the queries using
  `JSON.stringify` instead of the `print` function exported by the
  `graphql` package, to avoid pulling unnecessary printing logic into your
  JavaScript bundle. <br/>
  [PR #4234](https://github.com/apollographql/apollo-client/pull/4234)

- The `QueryKeyMaker` abstraction has been removed, meaning that cache
  results for non-identical queries (or sub-queries) with equivalent
  structure will no longer be cached together. This feature was a nice
  optimization in certain specific use cases, but it was not worth the
  additional complexity or bundle size. <br/>
  [PR #4245](https://github.com/apollographql/apollo-client/pull/4245)

### Apollo Utilities (1.1.1)

- The `flattenSelections` helper function is no longer exported from
  `apollo-utilities`, since `getDirectiveNames` has been reimplemented
  without using `flattenSelections`, and `flattenSelections` has no clear
  purpose now. If you need the old functionality, use a visitor:
  ```ts
  import { visit } from "graphql/language/visitor";

  function flattenSelections(selection: SelectionNode) {
    const selections: SelectionNode[] = [];
    visit(selection, {
      SelectionSet(ss) {
        selections.push(...ss.selections);
      }
    });
    return selections;
  }
  ```

## Apollo Client (2.4.9)

### Apollo Client (2.4.9)

- Apollo Client has been updated to use `graphql` 14.x as a dev dependency.  <br/>
  [@hwillson](https://github.com/hwillson) in [#4233](https://github.com/apollographql/apollo-client/pull/4233)

- The `onClearStore` function can now be used to register callbacks that should
  be triggered when calling `clearStore`.  <br/>
  [@joe-re](https://github.com/joe-re) in [#4082](https://github.com/apollographql/apollo-client/pull/4082)

- Make `isApolloError` available for external use.  <br/>
  [@FredyC](https://github.com/FredyC) in [#4223](https://github.com/apollographql/apollo-client/pull/4223)

- The `QueryManager` now calls `complete` on the observables used by
  Apollo Client's Subscription handling. This gives finite subscriptions a
  chance to handle cleanup.  <br/>
  [@sujeetsr](https://github.com/sujeetsr) in [#4290](https://github.com/apollographql/apollo-client/pull/4290)

- Documentation updates.  <br/>
  [@lifedup](https://github.com/lifedup) in [#3931](https://github.com/apollographql/apollo-client/pull/3931)  <br />
  [@Dem0n3D](https://github.com/Dem0n3D) in [#4008](https://github.com/apollographql/apollo-client/pull/4008)  <br />
  [@anand-sundaram-zocdoc](https://github.com/anand-sundaram-zocdoc) in [#4009](https://github.com/apollographql/apollo-client/pull/4009)  <br />
  [@mattphoto](https://github.com/mattphoto) in [#4026](https://github.com/apollographql/apollo-client/pull/4026)  <br />
  [@birge](https://github.com/birge) in [#4029](https://github.com/apollographql/apollo-client/pull/4029)  <br />
  [@mxstbr](https://github.com/mxstbr) in [#4127](https://github.com/apollographql/apollo-client/pull/4127)  <br/>
  [@Caerbannog](https://github.com/Caerbannog) in [#4140](https://github.com/apollographql/apollo-client/pull/4140)  <br/>
  [@jedwards1211](https://github.com/jedwards1211) in [#4179](https://github.com/apollographql/apollo-client/pull/4179)  <br/>
  [@nutboltu](https://github.com/nutboltu) in [#4182](https://github.com/apollographql/apollo-client/pull/4182)  <br/>
  [@CarloPalinckx](https://github.com/CarloPalinckx) in [#4189](https://github.com/apollographql/apollo-client/pull/4189)  <br/>
  [@joebernard](https://github.com/joebernard) in [#4206](https://github.com/apollographql/apollo-client/pull/4206)  <br/>
  [@evans](https://github.com/evans) in [#4213](https://github.com/apollographql/apollo-client/pull/4213)  <br/>
  [@danilobuerger](https://github.com/danilobuerger) in [#4214](https://github.com/apollographql/apollo-client/pull/4214)  <br/>
  [@stubailo](https://github.com/stubailo) in [#4220](https://github.com/apollographql/apollo-client/pull/4220)  <br/>
  [@haysclark](https://github.com/haysclark) in [#4255](https://github.com/apollographql/apollo-client/pull/4255)  <br/>
  [@shelmire](https://github.com/shelmire) in [#4266](https://github.com/apollographql/apollo-client/pull/4266)  <br/>
  [@peggyrayzis](https://github.com/peggyrayzis) in [#4280](https://github.com/apollographql/apollo-client/pull/4280)  <br/>
  [@caydie-tran](https://github.com/caydie-tran) in [#4300](https://github.com/apollographql/apollo-client/pull/4300)

### Apollo Utilities (1.1.0)

- Transformation utilities have been refactored to work with `graphql` 14.x.
  GraphQL AST's are no longer being directly modified.  <br/>
  [@hwillson](https://github.com/hwillson) in [#4233](https://github.com/apollographql/apollo-client/pull/4233)

### Apollo Cache In-Memory (1.4.0)

- The speed and memory usage of optimistic reads and writes has been
  improved dramatically using a new layering technique that does not
  require copying the non-optimistic contents of the cache.  <br/>
  [PR #4319](https://github.com/apollographql/apollo-client/pull/4319/)

- The `RecordingCache` abstraction has been removed, and thus is no longer
  exported from `apollo-cache-inmemory`.  <br/>
  [PR #4319](https://github.com/apollographql/apollo-client/pull/4319/)

- Export the optimism `wrap` function using ES2015 export syntax, instead of
  CommonJS.  <br/>
  [@ardatan](https://github.com/ardatan) in [#4158](https://github.com/apollographql/apollo-client/pull/4158)

## Apollo Client (2.4.8)

### Apollo Client (2.4.8)

- Documentation and config updates.  <br/>
  [@justinanastos](https://github.com/justinanastos) in [#4187](https://github.com/apollographql/apollo-client/pull/4187)  <br/>
  [@PowerKiKi](https://github.com/PowerKiKi) in [#3693](https://github.com/apollographql/apollo-client/pull/3693)  <br/>
  [@nandito](https://github.com/nandito) in [#3865](https://github.com/apollographql/apollo-client/pull/3865)

- Schema/AST tranformation utilities have been updated to work properly with
  `@client` directives.  <br/>
  [@justinmakaila](https://github.com/justinmakaila) in [#3482](https://github.com/apollographql/apollo-client/pull/3482)

### Apollo Cache In-Memory (1.3.12)

- Avoid using `DepTrackingCache` for optimistic reads.
  [PR #4521](https://github.com/apollographql/apollo-client/pull/4251)

- When creating an `InMemoryCache` object, it's now possible to disable the
  result caching behavior introduced in [#3394](https://github.com/apollographql/apollo-client/pull/3394),
  either for diagnostic purposes or because the benefit of caching repeated
  reads is not worth the extra memory usage in your application:
  ```ts
  new InMemoryCache({
    resultCaching: false
  })
  ```
  Part of [PR #4521](https://github.com/apollographql/apollo-client/pull/4251).

## Apollo Client (2.4.7)

### Apollo Client (2.4.7)

- The `ApolloClient` constructor has been updated to accept `name` and
  `version` params, that can be used to support Apollo Server [Client Awareness](https://www.apollographql.com/docs/apollo-server/v2/features/metrics.html#Client-Awareness)
  functionality. These client awareness properties are passed into the
  defined Apollo Link chain, and are then ultimately sent out as custom
  headers with outgoing requests.  <br/>
  [@hwillson](https://github.com/hwillson) in [#4154](https://github.com/apollographql/apollo-client/pull/4154)

### Apollo Boost (0.1.22)

- No changes.

### Apollo Cache (1.1.21)

- No changes.

### Apollo Cache In-Memory (1.3.11)

- No changes.

### Apollo Utilities (1.0.26)

- No changes.

### Graphql Anywhere (4.1.23)

- No changes.


## Apollo Client (2.4.6)

### Apollo Cache In-Memory (1.3.10)

- Added some `return`s to prevent errors with `noImplicitReturns`
  TypeScript rule.
  [PR #4137](https://github.com/apollographql/apollo-client/pull/4137)

- Exclude the `src/` directory when publishing `apollo-cache-inmemory`.
  [Issue #4083](https://github.com/apollographql/apollo-client/issues/4083)

## Apollo Client (2.4.5)

- Optimistic tests cleanup.
  [PR #3834](https://github.com/apollographql/apollo-client/pull/3834) by
  [@joshribakoff](https://github.com/joshribakoff)

- Documentation updates.
  [PR #3840](https://github.com/apollographql/apollo-client/pull/3840) by
  [@chentsulin](https://github.com/chentsulin) and
  [PR #3844](https://github.com/apollographql/apollo-client/pull/3844) by
  [@lorensr](https://github.com/lorensr)

- Implement `ObservableQuery#isDifferentFromLastResult` to fix
  [Issue #4054](https://github.com/apollographql/apollo-client/issues/4054) and
  [Issue #4031](https://github.com/apollographql/apollo-client/issues/4031).
  [PR #4069](https://github.com/apollographql/apollo-client/pull/4069)

### Apollo Cache (1.1.20)

- Add `readQuery` test to make sure options aren't mutated.
  [@CarloPalinckx](https://github.com/CarloPalinckx) in
  [#3838](https://github.com/apollographql/apollo-client/pull/3838)

### Apollo Cache In-Memory (1.3.9)

- Avoid modifying source objects when merging cache results.
  [Issue #4081](https://github.com/apollographql/apollo-client/issues/4081)
  [PR #4089](https://github.com/apollographql/apollo-client/pull/4089)

### Apollo Utilities (1.0.25)

- Fix `apollo-utilities` `isEqual` bug due to missing `hasOwnProperty`
  check. [PR #4072](https://github.com/apollographql/apollo-client/pull/4072)
  by [@samkline](https://github.com/samkline)

## Apollo Client (2.4.4)

### Apollo Utilities (1.0.24)

- Discard property accessor functions in `cloneDeep` helper, to fix
  [issue #4034](https://github.com/apollographql/apollo-client/issues/4034).

- Unconditionally remove `cloneDeep` property accessors.
  [PR #4039](https://github.com/apollographql/apollo-client/pull/4039)

- Avoid copying non-enumerable and/or `Symbol` keys in `cloneDeep`.
  [PR #4052](https://github.com/apollographql/apollo-client/pull/4052)

### Apollo Cache In-Memory (1.3.7)

- Throw when querying non-scalar objects without a selection set.
  [Issue #4025](https://github.com/apollographql/apollo-client/issues/4025)
  [PR #4038](https://github.com/apollographql/apollo-client/pull/4038)

- Work around spec non-compliance of `Map#set` and `Set#add` in IE11.
  [Issue #4024](https://github.com/apollographql/apollo-client/issues/4024)
  [PR #4012](https://github.com/apollographql/apollo-client/pull/4012)

## Apollo Client (2.4.3)

- Add additional checks to make sure we don't try to set the network status
  of queries in the store, when the store doesn't exist.  <br/>
  [@i6mi6](https://github.com/i6mi6) in [#3914](https://github.com/apollographql/apollo-client/pull/3914)
- Documentation updates.  <br/>
  [@shanonvl](https://github.com/shanonvl) in [#3925](https://github.com/apollographql/apollo-client/pull/3925)  <br/>
  [@ojh102](https://github.com/ojh102) in [#3920](https://github.com/apollographql/apollo-client/pull/3920)  <br/>
  [@Bkucera](https://github.com/Bkucera) in [#3919](https://github.com/apollographql/apollo-client/pull/3919)  <br/>
  [@j4chou](https://github.com/j4chou) in [#3915](https://github.com/apollographql/apollo-client/pull/3915)  <br/>
  [@billfienberg](https://github.com/billfienberg) in [#3886](https://github.com/apollographql/apollo-client/pull/3886)  <br/>
  [@TLadd](https://github.com/TLadd) in [#3884](https://github.com/apollographql/apollo-client/pull/3884)

- The `ObservableQuery` class now makes a deep clone of `lastResult` when
  first received, so that the `isDifferentResult` logic will not be
  confused if the result object is modified later.
  [Issue #3992](https://github.com/apollographql/apollo-client/issues/3992)
  [PR #4032](https://github.com/apollographql/apollo-client/pull/4032/commits/e66027c5341dc7aaf71ee7ffcba1305b9a553525)

### Apollo Cache In-Memory (1.3.6)

- Optimize repeated `apollo-cache-inmemory` reads by caching partial query
  results, for substantial performance improvements. As a consequence, watched
  queries will not be rebroadcast unless the data have changed.
  [PR #3394](https://github.com/apollographql/apollo-client/pull/3394)

- Include root ID and fragment matcher function in cache keys computed by
  `StoreReader#executeStoreQuery` and `executeSelectionSet`, and work
  around bugs in the React Native `Map` and `Set` polyfills.
  [PR #3964](https://github.com/apollographql/apollo-client/pull/3964)
  [React Native PR #21492 (pending)](https://github.com/facebook/react-native/pull/21492)

- The `apollo-cache-inmemory` package now allows `graphql@^14.0.0` as a
  peer dependency.
  [Issue #3978](https://github.com/apollographql/apollo-client/issues/3978)

- The `apollo-cache-inmemory` package now correctly broadcasts changes
  even when the new data is `===` to the old data, since the contents of
  the data object may have changed.
  [Issue #3992](https://github.com/apollographql/apollo-client/issues/3992)
  [PR #4032](https://github.com/apollographql/apollo-client/pull/4032/commits/d6a673fbc1444e115e90cc9e4c7fa3fc67bb7e56)

### Apollo GraphQL Anywhere (4.1.20)

- Make `graphql-anywhere` `filter` function generic (typescript).  <br/>
  [@minznerjosh](https://github.com/minznerjosh) in [#3929](https://github.com/apollographql/apollo-client/pull/3929)

### Apollo Utilities (1.0.22)

- The `fclone` package has been replaced with a custom `cloneDeep`
  implementation that is tolerant of cycles, symbol properties, and
  non-enumerable properties.
  [PR #4032](https://github.com/apollographql/apollo-client/pull/4032/commits/78e2ad89f950da2829f49c7876f968adb2bc1302)

### Apollo Boost (0.1.17)

- Remove duplicate InMemoryCache export for Babel 6 compatibility.
  [Issue #3910](https://github.com/apollographql/apollo-client/issues/3910)
  [PR #3932](https://github.com/apollographql/apollo-client/pull/3932)

### Apollo Cache (1.1.18)

- No changes.

## Apollo Client (2.4.2)

### Apollo Client (2.4.2)

- Apollo Client no longer deep freezes query results.
  [@hwillson](https://github.com/hwillson) in [#3883](https://github.com/apollographql/apollo-client/pull/3883)
- A new `clearStore` method has been added, that will remove all data from
  the store. Unlike `resetStore`, it will not refetch active queries after
  removing store data.
  [@hwillson](https://github.com/hwillson) in [#3885](https://github.com/apollographql/apollo-client/pull/3885)

### Apollo Utilities (1.0.21)

- Replace the custom `cloneDeep` implementation with
  [`fclone`](https://www.npmjs.com/package/fclone), to avoid crashing when
  encountering circular references.  <br/>
  [@hwillson](https://github.com/hwillson) in [#3881](https://github.com/apollographql/apollo-client/pull/3881)

### Apollo Boost (0.1.16)

- No changes.

### Apollo Cache (1.1.17)

- No changes.

### Apollo Cache In-Memory (1.2.10)

- No changes.

### Apollo GraphQL Anywhere (4.1.19)

- No changes.


## 2.4.1 (August 26, 2018)

### Apollo Client (2.4.1)

- `mutate`'s `refetchQueries` option now allows queries to include a custom
  `context` option. This `context` will be used when refetching the query.
  For example:

  ```js
  context = {
    headers: {
      token: 'some auth token',
    },
  };
  client.mutate({
    mutation: UPDATE_CUSTOMER_MUTATION,
    variables: {
      userId: user.id,
      firstName,
      ...
    },
    refetchQueries: [{
      query: CUSTOMER_MESSAGES_QUERY,
      variables: { userId: user.id },
      context,
    }],
    context,
  });
  ```

  The `CUSTOMER_MESSAGES_QUERY` above will be refetched using `context`.
  Normally queries are refetched using the original context they were first
  started with, but this provides a way to override the context, if needed.  <br/>
  [@hwillson](https://github.com/hwillson) in [#3852](https://github.com/apollographql/apollo-client/pull/3852)

- Documentation updates.  <br/>
  [@hwillson](https://github.com/hwillson) in [#3841](https://github.com/apollographql/apollo-client/pull/3841)

### Apollo Boost (0.1.15)

- Various internal infrastructure changes related to building, bundling,
  testing, etc.
  [@hwillson](https://github.com/hwillson) in [#3817](https://github.com/apollographql/apollo-client/pull/3817)

### Apollo Cache (1.1.16)

- Various internal infrastructure changes related to building, bundling,
  testing, etc.
  [@hwillson](https://github.com/hwillson) in [#3817](https://github.com/apollographql/apollo-client/pull/3817)

### Apollo Cache In-Memory (1.2.9)

- Various internal infrastructure changes related to building, bundling,
  testing, etc.
  [@hwillson](https://github.com/hwillson) in [#3817](https://github.com/apollographql/apollo-client/pull/3817)

### Apollo Utilities (1.0.20)

- Various internal infrastructure changes related to building, bundling,
  testing, etc.
  [@hwillson](https://github.com/hwillson) in [#3817](https://github.com/apollographql/apollo-client/pull/3817)

### Apollo GraphQL Anywhere (4.1.18)

- Various internal infrastructure changes related to building, bundling,
  testing, etc.
  [@hwillson](https://github.com/hwillson) in [#3817](https://github.com/apollographql/apollo-client/pull/3817)


## 2.4.0 (August 17, 2018)

### Apollo Client (2.4.0)

- Add proper error handling for subscriptions. If you have defined an `error`
  handler on your subscription observer, it will now be called when an error
  comes back in a result, and the `next` handler will be skipped (similar to
  how we're handling errors with mutations). Previously, the error was
  just passed in the result to the `next` handler. If you don't have an
  `error` handler defined, the previous functionality is maintained, meaning
  the error is passed in the result, giving the next handler a chance to deal
  with it. This should help address backwards compatibility (and is the reason
  for the minor version bumo in this release).  <br/>
  [@clayne11](https://github.com/clayne11) in [#3800](https://github.com/apollographql/apollo-client/pull/3800)
- Allow an `optimistic` param to be passed into `ApolloClient.readQuery` and
  `ApolloClient.readFragment`, that when set to `true`, will allow
  optimistic results to be returned. Is `false` by default.  <br/>
  [@jay1337](https://github.com/jay1337) in [#2429](https://github.com/apollographql/apollo-client/pull/2429)
- Optimistic tests cleanup.  <br/>
  [@joshribakoff](https://github.com/joshribakoff) in [#3713](https://github.com/apollographql/apollo-client/pull/3713)
- Make sure each package has its own `.npmignore`, so they're taken into
  consideration when publishing via lerna.  <br/>
  [@hwillson](https://github.com/hwillson) in [#3828](https://github.com/apollographql/apollo-client/pull/3828)
- Documentation updates.  <br/>
  [@toolness](https://github.com/toolness) in [#3804](https://github.com/apollographql/apollo-client/pull/3804)  <br/>
  [@pungggi](https://github.com/pungggi) in [#3798](https://github.com/apollographql/apollo-client/pull/3798)  <br/>
  [@lorensr](https://github.com/lorensr) in [#3748](https://github.com/apollographql/apollo-client/pull/3748)  <br/>
  [@joshribakoff](https://github.com/joshribakoff) in [#3730](https://github.com/apollographql/apollo-client/pull/3730)  <br/>
  [@yalamber](https://github.com/yalamber) in [#3819](https://github.com/apollographql/apollo-client/pull/3819)  <br/>
  [@pschreibs85](https://github.com/pschreibs85) in [#3812](https://github.com/apollographql/apollo-client/pull/3812)  <br/>
  [@msreekm](https://github.com/msreekm) in [#3808](https://github.com/apollographql/apollo-client/pull/3808)  <br/>
  [@kamaltmo](https://github.com/kamaltmo) in [#3806](https://github.com/apollographql/apollo-client/pull/3806)  <br/>
  [@lorensr](https://github.com/lorensr) in [#3739](https://github.com/apollographql/apollo-client/pull/3739)  <br/>
  [@brainkim](https://github.com/brainkim) in [#3680](https://github.com/apollographql/apollo-client/pull/3680)

### Apollo Cache In-Memory (1.2.8)

- Fix typo in `console.warn` regarding fragment matching error message.  <br/>
  [@combizs](https://github.com/combizs) in [#3701](https://github.com/apollographql/apollo-client/pull/3701)

### Apollo Boost (0.1.14)

- No changes.

### Apollo Cache (1.1.15)

- No changes.

### Apollo Utilities (1.0.19)

- No changes.

### Apollo GraphQL Anywhere (4.1.17)

- No changes.


## 2.3.8 (August 9, 2018)

### Apollo Client (2.3.8)

- Adjusted the `graphql` peer dependency to cover explicit minor ranges.
  Since the ^ operator only covers any minor version if the major version
  is not 0 (since a major version of 0 is technically considered development by
  semver 2), the current ^0.11.0 || ^14.0.0 graphql range doesn't cover
  0.12.* or 0.13.*. This fixes the `apollo-client@X has incorrect peer
  dependency "graphql@^0.11.0 || ^14.0.0"` errors that people might have
  seen using `graphql` 0.12.x or 0.13.x.  <br/>
  [@hwillson](https://github.com/hwillson) in [#3746](https://github.com/apollographql/apollo-client/pull/3746)
- Document `setVariables` internal API status.  <br/>
  [@PowerKiKi](https://github.com/PowerKiKi) in [#3692](https://github.com/apollographql/apollo-client/pull/3692)
- Corrected `ApolloClient.queryManager` typing as it may be `undefined`.  <br/>
  [@danilobuerger](https://github.com/danilobuerger) in [#3661](https://github.com/apollographql/apollo-client/pull/3661)
- Make sure using a `no-cache` fetch policy with subscriptions prevents data
  from being cached.  <br/>
  [@hwillson](https://github.com/hwillson) in [#3773](https://github.com/apollographql/apollo-client/pull/3773)
- Fixed an issue that sometimes caused empty query results, when using the
  `no-cache` fetch policy.  <br/>
  [@hwillson](https://github.com/hwillson) in [#3777](https://github.com/apollographql/apollo-client/pull/3777)
- Documentation updates.  <br/>
  [@hwillson](https://github.com/hwillson) in [#3750](https://github.com/apollographql/apollo-client/pull/3750)  <br/>
  [@hwillson](https://github.com/hwillson) in [#3754](https://github.com/apollographql/apollo-client/pull/3754)  <br/>
  [@TheMightyPenguin](https://github.com/TheMightyPenguin) in [#3725](https://github.com/apollographql/apollo-client/pull/3725)  <br/>
  [@bennypowers](https://github.com/bennypowers) in [#3668](https://github.com/apollographql/apollo-client/pull/3668)  <br/>
  [@hwillson](https://github.com/hwillson) in [#3762](https://github.com/apollographql/apollo-client/pull/3762)  <br/>
  [@chentsulin](https://github.com/chentsulin) in [#3688](https://github.com/apollographql/apollo-client/pull/3688)  <br/>
  [@chentsulin](https://github.com/chentsulin) in [#3687](https://github.com/apollographql/apollo-client/pull/3687)  <br/>
  [@ardouglass](https://github.com/ardouglass) in [#3645](https://github.com/apollographql/apollo-client/pull/3645)  <br/>
  [@hwillson](https://github.com/hwillson) in [#3764](https://github.com/apollographql/apollo-client/pull/3764)  <br/>
  [@hwillson](https://github.com/hwillson) in [#3767](https://github.com/apollographql/apollo-client/pull/3767)  <br/>
  [@hwillson](https://github.com/hwillson) in [#3774](https://github.com/apollographql/apollo-client/pull/3774)  <br/>
  [@hwillson](https://github.com/hwillson) in [#3779](https://github.com/apollographql/apollo-client/pull/3779)

### Apollo Boost (0.1.13)

- No changes.

### Apollo Cache In-Memory (1.2.7)

- No changes.

### Apollo Cache (1.1.14)

- No changes.

### Apollo Utilities (1.0.18)

- No changes.

### Apollo GraphQL Anywhere (4.1.16)

- No changes.


## 2.3.7 (July 24, 2018)

### Apollo Client (2.3.7)

- Release 2.3.6 broke Typescript compilation. `QueryManager`'s
  `getQueryWithPreviousResult` method included an invalid `variables` return
  type in the auto-generated `core/QueryManager.d.ts` declaration file. The
  type definition had a locally referenced path, that appears to have been
  caused by the typescript compiler getting confused at compile/publish time.
  `getQueryWithPreviousResult` return types are now excplicity identified,
  which helps Typescript avoid the local type reference. For more details,
  see https://github.com/apollographql/apollo-client/issues/3729.  <br/>
  [@hwillson](https://github.com/hwillson) in [#3731](https://github.com/apollographql/apollo-client/pull/3731)

### Apollo Boost (0.1.12)

- No changes.


## 2.3.6 (July 24, 2018)

### Apollo Client (2.3.6)

- Documentation updates. <br/>
  [@ananth99](https://github.com/ananth99) in [#3599](https://github.com/apollographql/apollo-client/pull/3599) <br/>
  [@hwillson](https://github.com/hwillson) in [#3635](https://github.com/apollographql/apollo-client/pull/3635) <br/>
  [@JakeDawkins](https://github.com/JakeDawkins) in [#3642](https://github.com/apollographql/apollo-client/pull/3642) <br/>
  [@hwillson](https://github.com/hwillson) in [#3644](https://github.com/apollographql/apollo-client/pull/3644) <br/>
  [@gbau](https://github.com/gbau) in [#3644](https://github.com/apollographql/apollo-client/pull/3600) <br/>
  [@chentsulin](https://github.com/chentsulin) in [#3608](https://github.com/apollographql/apollo-client/pull/3608) <br/>
  [@MikaelCarpenter](https://github.com/MikaelCarpenter) in [#3609](https://github.com/apollographql/apollo-client/pull/3609) <br/>
  [@Gamezpedia](https://github.com/Gamezpedia) in [#3612](https://github.com/apollographql/apollo-client/pull/3612) <br/>
  [@jinxac](https://github.com/jinxac) in [#3647](https://github.com/apollographql/apollo-client/pull/3647) <br/>
  [@abernix](https://github.com/abernix) in [#3705](https://github.com/apollographql/apollo-client/pull/3705) <br/>
  [@dandv](https://github.com/dandv) in [#3703](https://github.com/apollographql/apollo-client/pull/3703) <br/>
  [@hwillson](https://github.com/hwillson) in [#3580](https://github.com/apollographql/apollo-client/pull/3580) <br/>
- Updated `graphql` `peerDependencies` to handle 14.x versions. <br/>
  [@ivank](https://github.com/ivank) in [#3598](https://github.com/apollographql/apollo-client/pull/3598)
- Add optional generic type params for variables on low level methods. <br/>
  [@mvestergaard](https://github.com/mvestergaard) in [#3588](https://github.com/apollographql/apollo-client/pull/3588)
- Add a new `awaitRefetchQueries` config option to the Apollo Client
  `mutate` function, that when set to `true` will wait for all
  `refetchQueries` to be fully refetched, before resolving the mutation
  call. `awaitRefetchQueries` is `false` by default. <br/>
  [@jzimmek](https://github.com/jzimmek) in [#3169](https://github.com/apollographql/apollo-client/pull/3169)

### Apollo Boost (0.1.11)

- Allow `fetch` to be given as a configuration option to `ApolloBoost`. <br/>
  [@mbaranovski](https://github.com/mbaranovski) in [#3590](https://github.com/apollographql/apollo-client/pull/3590)
- The `apollo-boost` `ApolloClient` constructor now warns about unsupported
  options. <br/>
  [@quentin-](https://github.com/quentin-) in [#3551](https://github.com/apollographql/apollo-client/pull/3551)

### Apollo Cache (1.1.13)

- No changes.

### Apollo Cache In-Memory (1.2.6)

- Add `__typename` and `id` properties to `dataIdFromObject` parameter
  (typescript) <br/>
  [@jfurler](https://github.com/jfurler) in [#3641](https://github.com/apollographql/apollo-client/pull/3641)
- Fixed an issue caused by `dataIdFromObject` considering returned 0 values to
  be falsy, instead of being a valid ID, which lead to the store not being
  updated properly in some cases. <br/>
  [@hwillson](https://github.com/hwillson) in [#3711](https://github.com/apollographql/apollo-client/pull/3711)

### Apollo Utilities (1.0.17)

- No changes.

### Apollo GraphQL Anywhere (4.1.15)

- Add support for arrays to `graphql-anywhere`'s filter utility. <br/>
  [@jsweet314](https://github.com/jsweet314) in [#3591](https://github.com/apollographql/apollo-client/pull/3591)
- Fix `Cannot convert object to primitive value` error that was showing up
  when attempting to report a missing property on an object. <br/>
  [@benjie](https://github.com/benjie) in [#3618](https://github.com/apollographql/apollo-client/pull/3618)


## 2.3.5 (June 19, 2018)

### Apollo Client (2.3.5)

- Internal code formatting updates.
  - [@chentsulin](https://github.com/chentsulin) in [#3574](https://github.com/apollographql/apollo-client/pull/3574)
- Documentation updates.
  - [@andtos90](https://github.com/andtos90) in [#3596](https://github.com/apollographql/apollo-client/pull/3596)
  - [@serranoarevalo](https://github.com/serranoarevalo) in [#3554](https://github.com/apollographql/apollo-client/pull/3554)
  - [@cooperka](https://github.com/cooperka) in [#3594](https://github.com/apollographql/apollo-client/pull/3594)
  - [@pravdomil](https://github.com/pravdomil) in [#3587](https://github.com/apollographql/apollo-client/pull/3587)
  - [@excitement-engineer](https://github.com/excitement-engineer) in [#3309](https://github.com/apollographql/apollo-client/pull/3309)

### Apollo Boost (0.1.10)

- No changes.

### Apollo Cache (1.1.12)

- No changes.

### Apollo Cache In-Memory (1.2.5)

- No changes.

### Apollo Utilities (1.0.16)

- Removed unnecessary whitespace from error message.
  - [@mbaranovski](https://github.com/mbaranovski) in [#3593](https://github.com/apollographql/apollo-client/pull/3593)

### Apollo GraphQL Anywhere (4.1.14)

- No changes.


## 2.3.4 (June 13, 2018)

### Apollo Client (2.3.4)

- Export the `QueryOptions` interface, to make sure it can be used by other
  projects (like `apollo-angular`).
- Fixed an issue caused by typescript changes to the constructor
  `defaultOptions` param, that prevented `query` defaults from passing type
  checks.
  ([@hwillson](https://github.com/hwillson) in [#3585](https://github.com/apollographql/apollo-client/pull/3585))

### Apollo Boost (0.1.9)

- No changes

### Apollo Cache (1.1.11)

- No changes

### Apollo Cache In-Memory (1.2.4)

- No changes

### Apollo Utilities (1.0.15)

- No changes

### Apollo GraphQL Anywhere (4.1.13)

- No changes


## 2.3.3 (June 13, 2018)

### Apollo Client (2.3.3)

- Typescript improvements. Made observable query parameterized on data and
  variables: `ObservableQuery<TData, TVariables>`
  ([@excitement-engineer](https://github.com/excitement-engineer) in [#3140](https://github.com/apollographql/apollo-client/pull/3140))
- Added optional generics to cache manipulation methods (typescript).
  ([@mvestergaard](https://github.com/mvestergaard) in [#3541](https://github.com/apollographql/apollo-client/pull/3541))
- Typescript improvements. Created a new `QueryOptions` interface that
  is now used by `ApolloClient.query` options, instead of the previous
  `WatchQueryOptions` interface. This helps reduce confusion (especially
  in the docs) that made it look like `ApolloClient.query` accepted
  `ApolloClient.watchQuery` only options, like `pollingInterval`.
  ([@hwillson](https://github.com/hwillson) in [#3569](https://github.com/apollographql/apollo-client/pull/3569))

### Apollo Boost (0.1.8)

- Allow `cache` to be given as a configuration option to `ApolloBoost`.
  ([@dandean](https://github.com/dandean) in [#3561](https://github.com/apollographql/apollo-client/pull/3561))
- Allow `headers` and `credentials` to be passed in as configuration
  parameters to the `apollo-boost` `ApolloClient` constructor.
  ([@rzane](https://github.com/rzane) in [#3098](https://github.com/apollographql/apollo-client/pull/3098))

### Apollo Cache (1.1.10)

- Added optional generics to cache manipulation methods (typescript).
  ([@mvestergaard](https://github.com/mvestergaard) in [#3541](https://github.com/apollographql/apollo-client/pull/3541))

### Apollo Cache In-Memory (1.2.3)

- Added optional generics to cache manipulation methods (typescript).
  ([@mvestergaard](https://github.com/mvestergaard) in [#3541](https://github.com/apollographql/apollo-client/pull/3541))
- Restore non-enumerability of `resultFields[ID_KEY]`.
  ([@benjamn](https://github.com/benjamn) in [#3544](https://github.com/apollographql/apollo-client/pull/3544))
- Cache query documents transformed by InMemoryCache.
  ([@benjamn](https://github.com/benjamn) in [#3553](https://github.com/apollographql/apollo-client/pull/3553))

### Apollo Utilities (1.0.14)

- Store key names generated by `getStoreKeyName` now leverage a more
  deterministic approach to handling JSON based strings. This prevents store
  key names from differing when using `args` like
  `{ prop1: 'value1', prop2: 'value2' }` and
  `{ prop2: 'value2', prop1: 'value1' }`.
  ([@gdi2290](https://github.com/gdi2290) in [#2869](https://github.com/apollographql/apollo-client/pull/2869))
- Avoid needless `hasOwnProperty` check in `deepFreeze`.
  ([@benjamn](https://github.com/benjamn) in [#3545](https://github.com/apollographql/apollo-client/pull/3545))

### Apollo GraphQL Anywhere (4.1.12)

- No new changes.


## 2.3.2 (May 29, 2018)

### Apollo Client (2.3.2)

- Fix SSR and `cache-and-network` fetch policy
  ([@dastoori](https://github.com/dastoori) in [#3372](https://github.com/apollographql/apollo-client/pull/3372))
- Fixed an issue where the `updateQuery` method passed to
  `ObservableQuery.fetchMore` was receiving the original query variables,
  instead of the new variables that it used to fetch more data.
  ([@abhiaiyer91](https://github.com/abhiaiyer91) in [#3500](https://github.com/apollographql/apollo-client/pull/3500))
- Fixed an issue involving `Object.setPrototypeOf()` not working on JSC
  (Android), by instead setting the `prototype` of `this` manually.
  ([@seklyza](https://github.com/seklyza) in [#3306](https://github.com/apollographql/apollo-client/pull/3306))
- Added safeguards to make sure `QueryStore.initQuery` and
  `QueryStore.markQueryResult` don't try to set the network status of a
  `fetchMoreForQueryId` query, if it does not exist in the store. This was
  happening when a query component was unmounted while a `fetchMore` was still
  in flight.
  ([@conrad-vanl](https://github.com/conrad-vanl) in [#3367](https://github.com/apollographql/apollo-client/pull/3367), [@doomsower](https://github.com/doomsower) in [#3469](https://github.com/apollographql/apollo-client/pull/3469))

### Apollo Boost (0.1.7)

- Various internal code cleanup, tooling and dependency changes.

### Apollo Cache (1.1.9)

- Various internal code cleanup, tooling and dependency changes.

### Apollo Cache In-Memory (1.2.2)

- Fixed an issue that caused fragment only queries to sometimes fail.
  ([@abhiaiyer91](https://github.com/abhiaiyer91) in [#3507](https://github.com/apollographql/apollo-client/pull/3507))
- Fixed cache invalidation for inlined mixed types in union fields within
  arrays.
  ([@dferber90](https://github.com/dferber90) in [#3422](https://github.com/apollographql/apollo-client/pull/3422))

### Apollo Utilities (1.0.13)

- Make `maybeDeepFreeze` a little more defensive, by always using
  `Object.prototype.hasOwnProperty` (to avoid cases where the object being
  frozen doesn't have its own `hasOwnProperty`).
  ([@jorisroling](https://github.com/jorisroling) in [#3418](https://github.com/apollographql/apollo-client/pull/3418))
- Remove certain small internal caches to prevent memory leaks when using SSR.
  ([@brunorzn](https://github.com/brunorzn) in [#3444](https://github.com/apollographql/apollo-client/pull/3444))

### Apollo GraphQL Anywhere (4.1.11)

- Source files are now excluded when publishing to npm.
  ([@hwillson](https://github.com/hwillson) in [#3454](https://github.com/apollographql/apollo-client/pull/3454))<|MERGE_RESOLUTION|>--- conflicted
+++ resolved
@@ -1,31 +1,22 @@
 **Note:** This is a cumulative changelog that outlines all of the Apollo Client project child package changes that were bundled into a specific `apollo-client` release.
 
-<<<<<<< HEAD
 ## Apollo Client 3.0.0 (TBD)
+
+## Improvements
 
 - Fully removed `prettier`. The Apollo Client team has decided to no longer automatically enforce code formatting across the codebase. In most cases existing code styles should be followed as much as possible, but this is not a hard and fast rule.  <br/>
   [@hwillson](https://github.com/hwillson) in [#5227](https://github.com/apollographql/apollo-client/pull/5227)
+- Update the `fetchMore` type signature to accept `context`.  <br/>
+  [@koenpunt](https://github.com/koenpunt) in [#5147](https://github.com/apollographql/apollo-client/pull/5147)
+- Fix type for `Resolver` and use it in the definition of `Resolvers`. <br />
+  [@peoplenarthax](https://github.com/peoplenarthax) in [#4943](https://github.com/apollographql/apollo-client/pull/4943)
+
+### Breaking Changes
+
 - Removed `graphql-anywhere` since it's no longer used by Apollo Client.  <br/>
   [@hwillson](https://github.com/hwillson) in [#5159](https://github.com/apollographql/apollo-client/pull/5159)
 - Removed `apollo-boost` since Apollo Client 3.0 provides a boost like getting started experience out of the box.  <br/>
   [@hwillson](https://github.com/hwillson) in [#5217](https://github.com/apollographql/apollo-client/pull/5217)
-
-## Apollo Client (vNext)
-=======
-## Apollo Client vNext
->>>>>>> 7d3070cd
-
-### Apollo Client vNext
-
-- Update the `fetchMore` type signature to accept `context`.  <br/>
-  [@koenpunt](https://github.com/koenpunt) in [#5147](https://github.com/apollographql/apollo-client/pull/5147)
-- Fix type for `Resolver` and use it in the definition of `Resolvers`. <br />
-  [@peoplenarthax](https://github.com/peoplenarthax) in [#4943](https://github.com/apollographql/apollo-client/pull/4943)
-
-### GraphQL Anywhere vNext
-
-- Fix `filter` edge case involving `null`.  <br/>
-  [@lifeiscontent](https://github.com/lifeiscontent) in [#5110](https://github.com/apollographql/apollo-client/pull/5110)
 
 
 ## Apollo Client (2.6.4)
