<<<<<<< HEAD
## Apollo Client 3.8.0

## 3.8.0-alpha.0

### Minor Changes

- [#10323](https://github.com/apollographql/apollo-client/pull/10323) [`64cb88a4b`](https://github.com/apollographql/apollo-client/commit/64cb88a4b6be8640c4e0d753dd06ddf4c25a2bc3) Thanks [@jerelmiller](https://github.com/jerelmiller)! - Add support for React suspense with a new `useSuspenseQuery` hook.

### Patch Changes

- [#10340](https://github.com/apollographql/apollo-client/pull/10340) [`4f73c5ca1`](https://github.com/apollographql/apollo-client/commit/4f73c5ca15d367aa23f02018d062f221c4506a4d) Thanks [@alessbell](https://github.com/alessbell)! - Avoid calling `useQuery` `onCompleted` for cache writes

- [#10334](https://github.com/apollographql/apollo-client/pull/10334) [`7d923939d`](https://github.com/apollographql/apollo-client/commit/7d923939dd7e6db7d69f04f598c666104b076e78) Thanks [@jerelmiller](https://github.com/jerelmiller)! - Better handle deferred queries that have cached or partial cached data for them

### Bug fixes

- Avoid calling `useQuery` `onCompleted` callback after cache writes, only after the originating query's network request(s) complete. <br/>
  [@alessbell](https://github.com/alessbell) in [#10229](https://github.com/apollographql/apollo-client/pull/10229)

## Apollo Client 3.7.2 (2022-12-06)
=======
# @apollo/client
>>>>>>> 17500254

## 3.7.3

### Patch Changes

- [#10334](https://github.com/apollographql/apollo-client/pull/10334) [`7d923939d`](https://github.com/apollographql/apollo-client/commit/7d923939dd7e6db7d69f04f598c666104b076e78) Thanks [@jerelmiller](https://github.com/jerelmiller)! - Better handle deferred queries that have cached or partial cached data for them

- [#10368](https://github.com/apollographql/apollo-client/pull/10368) [`46b58e976`](https://github.com/apollographql/apollo-client/commit/46b58e9762abbffaee5c9abda8e309bea6d7a785) Thanks [@alessbell](https://github.com/alessbell)! - Fix: unblocks support for defer in mutations

  If the `@defer` directive is present in the document passed to `mutate`, the Promise will resolve with the final merged data after the last multipart chunk has arrived in the response.

## 3.7.2

### Patch Changes

- Only show dev tools suggestion in the console when `connectToDevTools` is `true`. <br/>
  [@chris110408](https://github.com/chris110408) in [#10258](https://github.com/apollographql/apollo-client/pull/10258)

- Pass `TCache` generic to `MutationHookOptions` for better type support in `useMutation`. <br />
  [@igrlk](https://github.com/igrlk) in [#10223](https://github.com/apollographql/apollo-client/pull/10223)

- Add `name` property to `ApolloError` to ensure better type safety and help error reporting tools better identify the error. <br />
  [@aaronadamsCA](https://github.com/aaronadamsCA) in [#9323](https://github.com/apollographql/apollo-client/pull/9323)

- Export a `ModifierDetails` type for the `details` parameter of a `Modifier` function. <br />
  [@KeithGillette](https://github.com/KeithGillette) in [#7133](https://github.com/apollographql/apollo-client/pull/7133)

- Revert use of `cloneDeep` to clone options when fetching queries. <br />
  [@MrDoomBringer](https://github.com/MrDoomBringer) in [#10215](https://github.com/apollographql/apollo-client/pull/10215)

## 3.7.1

### Patch Changes

- Fix issue where `loading` remains `true` after `observer.refetch` is called repeatedly with different variables when the same data are returned. <br/>
  [@alessbell](https://github.com/alessbell) in [#10143](https://github.com/apollographql/apollo-client/pull/10143)

- Fix race condition where `useFragment_experimental` could receive cache updates before initially calling `cache.watch` in `useEffect`. <br/>
  [@benjamn](https://github.com/benjamn) in [#10212](https://github.com/apollographql/apollo-client/pull/10212)

## 3.7.0

### Minor Changes

- Implement preview support for the [`@defer` directive](https://github.com/graphql/graphql-spec/pull/742). <br/>
  [@alessbell](https://github.com/alessbell) and [@benjamn](https://github.com/benjamn) in [#10018](https://github.com/apollographql/apollo-client/pull/10018)

- Implement `useFragment_experimental` hook, which represents a lightweight live binding into the `ApolloCache`, and never triggers network requests of its own. <br/>
  [@benjamn](https://github.com/benjamn) in [#8782](https://github.com/apollographql/apollo-client/pull/8782)

- Allow registering named fragments with `InMemoryCache` to support using `...NamedFragment` in queries without redeclaring `NamedFragment` repeatedly in every query that uses it. <br/>
  [@benjamn](https://github.com/benjamn) in [#9764](https://github.com/apollographql/apollo-client/pull/9764)

- Support `onError` callback for `useSubscription` hook. <br/>
  [@jeroenvisser101](https://github.com/jeroenvisser101) in [#9495](https://github.com/apollographql/apollo-client/pull/9495)

- Implement `preserveHeaderCase` option for `http` context object, enabling preserved header capitalization for non-http-spec-compliant servers. <br/>
  [@mrdoombringer](https://github.com/mrdoombringer) in [#9891](https://github.com/apollographql/apollo-client/pull/9891)

<<<<<<< HEAD
### Improvements
=======
### Patch Changes
>>>>>>> 17500254

- Delay calling `onCompleted` and `onError` callbacks passed to `useQuery` using `Promise.resolve().then(() => ...)` to fix issue [#9794](https://github.com/apollographql/apollo-client/pull/9794). <br/>
  [@dylanwulf](https://github.com/dylanwulf) in [#9823](https://github.com/apollographql/apollo-client/pull/9823)

- Replace `concast.cleanup` method with simpler `concast.beforeNext` API, which promises to call the given callback function just before the next result/error is delivered. In addition, `concast.removeObserver` no longer takes a `quietly?: boolean` parameter, since that parameter was partly responsible for cleanup callbacks sometimes not getting called. <br/>
  [@benjamn](https://github.com/benjamn) in [#9718](https://github.com/apollographql/apollo-client/pull/9718)

- Allow preserving header name capitalization when creating an `HttpLink` with `createHttpLink({ uri, preserveHeaderCase: true })`. Otherwise, header names are converted to lowercase to prevent case-sensitivity bugs. <br/>
  [@MrDoomBringer](https://github.com/MrDoomBringer) in [#9891](https://github.com/apollographql/apollo-client/pull/9891)

- Make queries with a `pollInterval` respect the `no-cache` fetch policy, instead of writing polled results into the cache. <br/>
  [@MrDoomBringer](https://github.com/MrDoomBringer) in [#10020](https://github.com/apollographql/apollo-client/pull/10020)

- Deprecate the `onSubscriptionData` callback in favor of a new `onData` callback for the `useSubscription` hook. Deprecate the `onSubscriptionComplete` callback in favor of a new `onComplete` callback for the `useSubscription` hook.<br/>
  [@jerelmiller](https://github.com/jerelmiller) in [#10134](https://github.com/apollographql/apollo-client/pull/10134)

### Potentially disruptive

- The optional `subscribeAndCount` testing utility exported from `@apollo/client/testing/core` now takes a single generic `TResult` type parameter, instead of `TData`. This type will typically be inferred from the `observable` argument type, but if you have any explicit calls to `subscribeAndCount<TData>(...)` in your own codebase, you may need to adjust those calls accordingly. <br/>
  [@benjamn](https://github.com/benjamn) in [#9718](https://github.com/apollographql/apollo-client/pull/9718)

## Apollo Client 3.6.10 (2022-09-29)

### Improvements

- The client options (`variables`, `context`, etc.) used for `mutation` calls are now available as the second argument to the `onCompleted` and `onError` callback functions. <br/>
  [@MrDoomBringer](https://github.com/MrDoomBringer) in [#10052](https://github.com/apollographql/apollo-client/pull/10052)

## Apollo Client 3.6.9 (2022-06-21)

### Bug Fixes

- Leave `fetchPolicy` unchanged when `skip: true` (or in standby) and `nextFetchPolicy` is available, even if `variables` change. <br/>
  [@benjamn](https://github.com/benjamn) in [#9823](https://github.com/apollographql/apollo-client/pull/9823)

## Apollo Client 3.6.8 (2022-06-10)

### Bug Fixes

- Fix incorrect `variables` passed in `FieldFunctionOptions` for nested `readField` calls in `read` and `merge` functions. <br/>
  [@stardustxx](https://github.com/stardustxx) in [#9808](https://github.com/apollographql/apollo-client/pull/9808)

- Improve repository build scripts to work better on Windows. <br/>
  [@dylanwulf](https://github.com/dylanwulf) in [#9805](https://github.com/apollographql/apollo-client/pull/9805)

- Ensure `useQuery(query, { skip: true }).called === false` rather than always returning `called` as `true`. <br/>
  [@KucharskiPiotr](https://github.com/KucharskiPiotr) in [#9798](https://github.com/apollographql/apollo-client/pull/9798)

- Allow abandoned `reobserve` requests to unsubscribe from their underlying `Observable`. <br/>
  [@javier-garcia-meteologica](https://github.com/javier-garcia-meteologica) in [#9791](https://github.com/apollographql/apollo-client/pull/9791)

## Apollo Client 3.6.7 (2022-06-10)

### Bug Fixes

- Fix regression (introduced in v3.6.0) that caused `BatchHttpLink` to discard pending batched queries on early completion of the underlying `Observable`. <br/>
  [@benjamn](https://github.com/benjamn) in [#9793](https://github.com/apollographql/apollo-client/pull/9793)

## Apollo Client 3.6.6 (2022-05-26)

### Bug Fixes

- Allow `useLazyQuery(query, { defaultOptions })` to benefit from `defaultOptions.variables` and `client.defaultOptions.watchQuery.variables` merging. <br/>
  [@benjamn](https://github.com/benjamn) in [#9762](https://github.com/apollographql/apollo-client/pull/9762)

## Apollo Client 3.6.5 (2022-05-23)

### Bug Fixes

- Restore pre-v3.6 `variables` replacement behavior of `ObservableQuery#reobserve` method, fixing a regression that prevented removal of variables. <br/>
  [@benjamn](https://github.com/benjamn) in [#9741](https://github.com/apollographql/apollo-client/pull/9741)

- Preserve `previousData` even when different query or client provided to `useQuery`, instead of resetting `previousData` to undefined in those cases, matching behavior prior to v3.6.0. <br/>
  [@benjamn](https://github.com/benjamn) in [#9734](https://github.com/apollographql/apollo-client/pull/9734)

- Fix bug where `onCompleted()` and `onError()` are stale for `useMutation()`. <br/>
  [@charle692](https://github.com/charle692) in [#9740](https://github.com/apollographql/apollo-client/pull/9740)

- Limit scope of `DeepMerger` object reuse, and avoid using `Object.isFrozen`, which can introduce differences between development and production if objects that were frozen using `Object.freeze` in development are left unfrozen in production. <br/>
  [@benjamn](https://github.com/benjamn) in [#9742](https://github.com/apollographql/apollo-client/pull/9742)

- Properly merge `variables` from original `useLazyQuery(query, { variables })` with `variables` passed to execution function. <br/>
  [@benjamn](https://github.com/benjamn) in [#9758](https://github.com/apollographql/apollo-client/pull/9758)

## Apollo Client 3.6.4 (2022-05-16)

### Bug Fixes

- Guarantee `Concast` cleanup without `Observable cancelled prematurely` rejection, potentially solving long-standing issues involving that error. <br/>
  [@benjamn](https://github.com/benjamn) in [#9701](https://github.com/apollographql/apollo-client/pull/9701)

- Ensure `useSubscription` subscriptions are properly restarted after unmounting/remounting by React 18 in `<StrictMode>`. <br/>
  [@kazekyo](https://github.com/kazekyo) in [#9707](https://github.com/apollographql/apollo-client/pull/9707)

### Improvements

- Internalize `useSyncExternalStore` shim, for more control than `use-sync-external-store` provides, fixing some React Native issues. <br/>
  [@benjamn](https://github.com/benjamn) in [#9675](https://github.com/apollographql/apollo-client/pull/9675) and [#9709](https://github.com/apollographql/apollo-client/pull/9709)

- Provide `@apollo/client/**/*.cjs.native.js` versions of every `@apollo/client/**/*.cjs` bundle (including dependencies `ts-invariant` and `zen-observable-ts`) to help React Native's Metro bundler automatically resolve CommonJS entry point modules. **These changes should render unnecessary [the advice we gave in the v3.5.4 section below about `metro.config.js`](#apollo-client-354-2021-11-19).** <br/>
  [@benjamn](https://github.com/benjamn) in [#9716](https://github.com/apollographql/apollo-client/pull/9716)

- Handle falsy `incoming` data more gracefully in `offetLimitPagination().merge` function. <br/>
  [@shobhitsharma](https://github.com/shobhitsharma) in [#9705](https://github.com/apollographql/apollo-client/pull/9705)

## Apollo Client 3.6.3 (2022-05-05, only tagged `next` on npm)

### Bug Fixes

- Simplify `useQuery(query, { defaultOptions })` default options processing in order to fix bug where `skip: true` queries failed to execute upon switching to `skip: false`. <br/>
  [@benjamn](https://github.com/benjamn) in [#9665](https://github.com/apollographql/apollo-client/pull/9665)

- Add tests of skipping/unskipping and `useLazyQuery` with `defaultOptions`, and fix a bug causing duplicate requests. <br/>
  [@benjamn](https://github.com/benjamn) in [#9666](https://github.com/apollographql/apollo-client/pull/9666)

- Update `ts-invariant` to version 0.10.2 to fix source map warnings. <br/>
  [@benjamn](https://github.com/benjamn) in [#9672](https://github.com/apollographql/apollo-client/pull/9672)

- Test that `useQuery` queries with `skip: true` do not stall server-side rendering. <br/>
  [@nathanmarks](https://github.com/nathanmarks) and [@benjamn](https://github.com/benjamn) in [#9677](https://github.com/apollographql/apollo-client/pull/9677)

- Prevent `useLazyQuery` from making duplicate requests when its execution function is first called, and stop rejecting the `Promise` it returns when `result.error` is defined. <br/>
  [@benjamn](https://github.com/benjamn) in [#9684](https://github.com/apollographql/apollo-client/pull/9684)

- Fix issue with `useQuery` returning `loading: true` state during server-side rendering with `skip: true`. <br/>
  [@nathanmarks](https://github.com/nathanmarks) in [#9679](https://github.com/apollographql/apollo-client/pull/9679)

## Apollo Client 3.6.2 (2022-05-02)

### Bug Fixes

- Pass `getServerSnapshot` function to `useSyncExternalStore` in addition to `getSnapshot`, though the two functions behave identically. This change should fix/unbreak React 18 server rendering. <br/>
  [@hungphongbk](https://github.com/hungphongbk) in [#9652](https://github.com/apollographql/apollo-client/pull/9652)

### Improvements

- Consider `networkError.result.errors` in addition to `result.errors` in `PersistedQueryLink`. <br/>
  [@redaid113](https://github.com/redaid113) and [@benjamn](https://github.com/benjamn) in [#9410](https://github.com/apollographql/apollo-client/pull/9410)

## Apollo Client 3.6.1 (2022-04-28)

### Bug Fixes

- Remove recently-added, internal `fetchBlockingPromise` option from the `WatchQueryOptions` interface, due to regressions. <br/>
  [@benjamn](https://github.com/benjamn) in [#9504](https://github.com/apollographql/apollo-client/pull/9504)

## Apollo Client 3.6.0 (2022-04-26)

### Potentially disruptive changes

- Calling `fetchMore` for queries using the `cache-and-network` or `network-only` fetch policies will no longer trigger additional network requests when cache results are complete. Instead, those complete cache results will be delivered as if using the `cache-first` fetch policy. <br/>
  [@benjamn](https://github.com/benjamn) in [#9504](https://github.com/apollographql/apollo-client/pull/9504)

- Reimplement `useQuery` and `useLazyQuery` to use the [proposed `useSyncExternalStore` API](https://github.com/reactwg/react-18/discussions/86) from React 18. <br/>
  [@brainkim](https://github.com/brainkim) and [@benjamn](https://github.com/benjamn) in [#8785](https://github.com/apollographql/apollo-client/pull/8785) and [#9596](https://github.com/apollographql/apollo-client/pull/9596)

- Fixed bug where the `useLazyQuery` execution function would always use the `refetch` method of `ObservableQuery`, instead of properly reapplying the current `fetchPolicy` using the `reobserve` method. <br/>
  [@benjamn](https://github.com/benjamn) in [#9564](https://github.com/apollographql/apollo-client/pull/9564)

  > Since this `reobserve` method is useful and used internally, we have now exposed it as `use[Lazy]Query(...).reobserve` (which optionally takes a `Partial<WatchQueryOptions>` of new options), to supplement the existing `refetch` method. Note that `reobserve` permanently updates the `variables` and other options of the `ObservableQuery`, unlike `refetch({ ...variables })`, which does not save those `variables`.

- The internal use of `options.fetchBlockingPromise` by `useQuery` and `useLazyQuery` may slightly delay the delivery of network results, compared to previous versions of Apollo Client. Since network results are already delivered asynchronously, these timing differences should not be disruptive in most cases. Nevertheless, please open an issue if the timing differences are a problem for you (and you have no easy workaround). <br/>
  [@benjamn](https://github.com/benjamn) in [#9599](https://github.com/apollographql/apollo-client/pull/9599)

### React 18

In both its `peerDependencies` and its internal implementation, Apollo Client v3.6 should no longer prevent you from updating to React 18 in your applications.

Internally, we have refactored `useQuery` and `useLazyQuery` to be implemented in terms of React's new (shimmable) `useSyncExternalStore` hook, demonstrating Apollo Client can serve as an external store with a referentially stable, synchronous API, as needed by React.

As part of this refactoring, we also improved the behavior of `useQuery` and `useLazyQuery` when used in `<React.StrictMode>`, which [double-renders components in development](https://github.com/reactwg/react-18/discussions/96). While this double-rendering always results in calling `useQuery` twice, forcing Apollo Client to create and then discard an unnecessary `ObservableQuery` object, we now have multiple defenses in place against executing any network queries for the unused `ObservableQuery` objects.

In upcoming v3.6.x and v3.7 (beta) releases, we will be completely overhauling our server-side rendering utilities (`getDataFromTree` et al.), and introducing suspenseful versions of our hooks, to take full advantage of the new patterns React 18+ enables for data management libraries like Apollo Client.

### Improvements

- Allow `BatchLink` to cancel queued and in-flight operations. <br/>
  [@PowerKiKi](https://github.com/PowerKiKi) and [@benjamn](https://github.com/benjamn) in [#9248](https://github.com/apollographql/apollo-client/pull/9248)

- Add `GraphQLWsLink` in `@apollo/client/link/subscriptions`. This link is similar to the existing `WebSocketLink` in `@apollo/client/link/ws`, but uses the newer [`graphql-ws`](https://www.npmjs.com/package/graphql-ws) package and protocol instead of the older `subscriptions-transport-ws` implementation. This functionality was technically first released in `@apollo/client@3.5.10`, but semantically belongs in the 3.6.0 minor version.
  [@glasser](https://github.com/glasser) in [#9369](https://github.com/apollographql/apollo-client/pull/9369)

- Allow passing `defaultOptions` to `useQuery` to avoid clobbering/resetting existing options when `useQuery` is called repeatedly. <br/>
  [@benjamn](https://github.com/benjamn) in [#9563](https://github.com/apollographql/apollo-client/pull/9563), superseding [#9223](https://github.com/apollographql/apollo-client/pull/9223)

- Provide additional context to `nextFetchPolicy` functions to assist with `fetchPolicy` transitions. More details can be found in the [`nextFetchPolicy` documentation](https://www.apollographql.com/docs/react/data/queries/#nextfetchpolicy). <br/>
  [@benjamn](https://github.com/benjamn) in [#9222](https://github.com/apollographql/apollo-client/pull/9222)

- Remove nagging deprecation warning about passing an `options.updateQuery` function to `fetchMore`. <br/>
  [@benjamn](https://github.com/benjamn) in [#9504](https://github.com/apollographql/apollo-client/pull/9504)

- Let `addTypenameToDocument` take any `ASTNode` (including `DocumentNode`, as before). <br/>
  [@benjamn](https://github.com/benjamn) in [#9595](https://github.com/apollographql/apollo-client/pull/9595)

- Set `useMutation` internal `isMounted` variable to `true` again when component remounted. <br/>
  [@devpeerapong](https://github.com/devpeerapong) in [#9561](https://github.com/apollographql/apollo-client/pull/9561)

## Apollo Client 3.5.10 (2022-02-24)

### Improvements

- Add `GraphQLWsLink` in `@apollo/client/link/subscriptions`. This link is similar to the existing `WebSocketLink` in `@apollo/client/link/ws`, but uses the newer [`graphql-ws`](https://www.npmjs.com/package/graphql-ws) package and protocol instead of the older `subscriptions-transport-ws` implementation. <br/>
  [@glasser](https://github.com/glasser) in [#9369](https://github.com/apollographql/apollo-client/pull/9369)

  > Note from [@benjamn](https://github.com/benjamn): since `GraphQLWsLink` is new functionality, we would normally wait for the next minor version (v3.6), but we were asked to expedite this release. These changes are strictly additive/opt-in/backwards-compatible, so shipping them in a patch release (3.5.10) seems safe, if unusual.

## Apollo Client 3.5.9 (2022-02-15)

### Improvements

- Interpret `keyFields: [...]` and `keyArgs: [...]` configurations in `InMemoryCache` type/field policies as `ReadonlyArray`s, since they are never mutated internally. <br/>
  [@julienfouilhe](https://github.com/julienfouilhe) in [#9339](https://github.com/apollographql/apollo-client/pull/9339)

- Avoid declaring a global type for the `__DEV__` constant, to avoid conflict with other such global declarations. <br/>
  [@benjamn](https://github.com/benjamn) in [#9386](https://github.com/apollographql/apollo-client/pull/9386)

### Bug Fixes

- Fix `useSubscription` executing `skip`ped subscription when input changes. <br/>
  [@levrik](https://github.com/levrik) in [#9299](https://github.com/apollographql/apollo-client/pull/9299)

- Fix partial data appearing in `useQuery().data` when `notifyOnNetworkStatusChange: true`. <br/>
  [@brainkim](https://github.com/brainkim) in [#9367](https://github.com/apollographql/apollo-client/pull/9367)

- Prevent `Promise`s returned by `useLazyQuery` execute functions from causing unhandled `Promise` rejection errors if uncaught. <br/>
  [@brainkim](https://github.com/brainkim) in [#9380](https://github.com/apollographql/apollo-client/pull/9380)

## Apollo Client 3.5.8 (2022-01-24)

### Bug Fixes

- Fix the type of the `called` property returned by `useQuery()` and `useLazyQuery()`. <br/>
  [@sztadii](https://github.com/sztadii) in [#9304](https://github.com/apollographql/apollo-client/pull/9304)

### Bug Fixes (by [@brainkim](https://github.com/brainkim) in [#9328](https://github.com/apollographql/apollo-client/pull/9328))

- Fix `refetch()` not being called when `skip` is true.
- Fix the promise returned from the `useLazyQuery()` execution function having stale variables.
- Fix the promise returned from the `useLazyQuery()` execution function not rejecting when a query errors.

## Apollo Client 3.5.7 (2022-01-10)

### Bug Fixes

- Fix regression that prevented calling `onError` or `onCompleted` in some cases when using `useQuery`. <br/>
  [@mmahalwy](https://github.com/mmahalwy) in [#9226](https://github.com/apollographql/apollo-client/pull/9226)

- Make `useQuery` respect `defaultOptions.watchQuery.fetchPolicy`. <br/>
  [@yasharzolmajdi](https://github.com/yasharzolmajdi) in [#9210](https://github.com/apollographql/apollo-client/pull/9210)

## Apollo Client 3.5.6 (2021-12-07)

### Bug Fixes (by [@brainkim](https://github.com/brainkim) in [#9144](https://github.com/apollographql/apollo-client/pull/9144))

- Restores old behavior where the callback passed to `useMutation()` is constant.
- Fix `useMutation()` callbacks having stale closures.
- Fix `useQuery()` variables being out of date.

## Apollo Client 3.5.5 (2021-11-23)

### Bug Fixes

- Remove `printer: Printer` positional parameter from publicly-exported `selectHttpOptionsAndBody` function, whose addition in [#8699](https://github.com/apollographql/apollo-client/pull/8699) was a breaking change (starting in Apollo Client 3.5.0) for direct consumers of `selectHttpOptionsAndBody`. <br/>
  [@benjamn](https://github.com/benjamn) in [#9103](https://github.com/apollographql/apollo-client/pull/9103)

## Apollo Client 3.5.4 (2021-11-19)

### Notices

> ⚠️ The following advice about `metro.config.js` should no longer be necessary, as of Apollo Client v3.6.4.

- [Relevant if you use Apollo Client with React Native] Since Apollo Client v3.5.0, CommonJS bundles provided by `@apollo/client` use a `.cjs` file extension rather than `.cjs.js`, so Node.js won't interpret them as ECMAScript modules. While this change should be an implementation detail, it may cause problems for the [Metro bundler](https://facebook.github.io/metro/) used by React Native, whose [`resolver.sourceExts`](https://facebook.github.io/metro/docs/configuration#sourceexts) configuration does not include the `cjs` extension by default.

  As a workaround until [this issue](https://github.com/facebook/metro/issues/535) is resolved, you can configure Metro to understand the `.cjs` file extension by creating a `metro.config.js` file in the root of your React Native project:

  ```js
  // NOTE: No longer necessary in @apollo/client@3.6.4!
  const { getDefaultConfig } = require('metro-config');
  const { resolver: defaultResolver } = getDefaultConfig.getDefaultValues();
  exports.resolver = {
    ...defaultResolver,
<<<<<<< HEAD
    sourceExts: [...defaultResolver.sourceExts, 'cjs'],
=======
    sourceExts: [...defaultResolver.sourceExts, "cjs"],
>>>>>>> 17500254
  };
  ```

### Improvements

- Restore the ability to pass `onError()` and `onCompleted()` to the mutation execution function. <br/> [@brainkim](https://github.com/brainkim) in [#9076](https://github.com/apollographql/apollo-client/pull/9076)

- Work around webpack 5 errors of the form
  ```
  The request 'ts-invariant/process' failed to resolve only because it was resolved as fully specified
  ```
  by ensuring `import ... from 'ts-invariant/process'` is internally written to `import ... from 'ts-invariant/process/index.js'`. <br/>
  [@benjamn](https://github.com/benjamn) in [#9083](https://github.com/apollographql/apollo-client/pull/9083)

## Apollo Client 3.5.3 (2021-11-17)

- Avoid rewriting non-relative imported module specifiers in `config/rewriteModuleIds.ts` script, thereby allowing bundlers to resolve those imports as they see fit. <br/>
  [@benjamn](https://github.com/benjamn) in [#9073](https://github.com/apollographql/apollo-client/pull/9073)

- Ensure only current file is matched when running VSCode debugger. <br/>
  [@eps1lon](https://github.com/eps1lon) in [#9050](https://github.com/apollographql/apollo-client/pull/9050)

## Apollo Client 3.5.2 (2021-11-10)

- Fix `useMutation` execute function returning non-identical execution functions when passing similar options. <br/>
  [@brainkim](https://github.com/brainkim) in [#9037](https://github.com/apollographql/apollo-client/pull/9037)

## Apollo Client 3.5.1 (2021-11-09)

- Remove npm from dependencies, and avoid referencing graphql-js enum value. <br/>
  [@brainkim](https://github.com/brainkim) in [#9030](https://github.com/apollographql/apollo-client/pull/9030)

## Apollo Client 3.5.0 (2021-11-08)

### Improvements

- Add `updateQuery` and `updateFragment` methods to `ApolloCache`, simplifying common `readQuery`/`writeQuery` cache update patterns. <br/>
  [@wassim-k](https://github.com/wassim-k) in [#8382](https://github.com/apollographql/apollo-client/pull/8382)

- Field directives and their arguments can now be included along with field argument names when using [field policy `keyArgs: [...]` notation](https://www.apollographql.com/docs/react/pagination/key-args/). For example, if you have a `Query.feed` field that takes an argument called `type` and uses a `@connection(key:...)` directive to keep `feed` data from different queries separate within the cache, you might configure both using the following `InMemoryCache` field policy:

  ```ts
  new InMemoryCache({
    typePolicies: {
      Query: {
        fields: {
          feed: {
            keyArgs: ['type', '@connection', ['key']],
          },
        },
      },
    },
  });
  ```

  [@benjamn](https://github.com/benjamn) in [#8678](https://github.com/apollographql/apollo-client/pull/8678)

- Report single `MissingFieldError` instead of a potentially very large `MissingFieldError[]` array for incomplete cache reads, improving performance and memory usage. <br/>
  [@benjamn](https://github.com/benjamn) in [#8734](https://github.com/apollographql/apollo-client/pull/8734)

- When writing results into `InMemoryCache`, each written object is now identified using `policies.identify` _after_ traversing the fields of the object (rather than before), simplifying identification and reducing duplicate work. If you have custom `keyFields` functions, they still receive the raw result object as their first parameter, but the `KeyFieldsContext` parameter now provides `context.storeObject` (the `StoreObject` just processed by `processSelectionSet`) and `context.readField` (a helper function for reading fields from `context.storeObject` and any `Reference`s it might contain, similar to `readField` for `read`, `merge`, and `cache.modify` functions). <br/>
  [@benjamn](https://github.com/benjamn) in [#8996](https://github.com/apollographql/apollo-client/pull/8996)

- Ensure `cache.identify` never throws when primary key fields are missing, and include the source object in the error message when `keyFields` processing fails. <br/>
  [@benjamn](https://github.com/benjamn) in [#8679](https://github.com/apollographql/apollo-client/pull/8679)

- The `HttpLink` constructor now accepts an optional `print` function that can be used to customize how GraphQL `DocumentNode` objects are transformed back into strings before they are sent over the network. <br/>
  [@sarahgp](https://github.com/sarahgp) in [#8699](https://github.com/apollographql/apollo-client/pull/8699)

- Make `@apollo/client/testing` a fully-fledged, independent entry point, instead of re-exporting `@apollo/client/utilities/testing` (which was never an entry point and no longer exists). <br/>
  [@benjamn](https://github.com/benjamn) in [#8769](https://github.com/apollographql/apollo-client/pull/8769)

- A new nested entry point called `@apollo/client/testing/core` has been created. Importing from this entry point instead of `@apollo/client/testing` excludes any React-related dependencies. <br/>
  [@wassim-k](https://github.com/wassim-k) in [#8687](https://github.com/apollographql/apollo-client/pull/8687)

- Make `cache.batch` return the result of calling the `options.update` function. <br/>
  [@benjamn](https://github.com/benjamn) in [#8696](https://github.com/apollographql/apollo-client/pull/8696)

- The `NetworkError` and `ErrorResponse` types have been changed to align more closely. <br/>
  [@korywka](https://github.com/korywka) in [#8424](https://github.com/apollographql/apollo-client/pull/8424)

- Include `graphql@16` in peer deps. <br/>
  [@brainkim](https://github.com/brainkim) in [#8997](https://github.com/apollographql/apollo-client/pull/8997)

- Update `zen-observable-ts` to eliminate transitive dependency on `@types/zen-observable`. <br/>
  [@benjamn](https://github.com/benjamn) in [#8695](https://github.com/apollographql/apollo-client/pull/8695)

### React Refactoring

#### Improvements (due to [@brainkim](https://github.com/brainkim) in [#8875](https://github.com/apollographql/apollo-client/pull/8875)):

- The `useLazyQuery` function now returns a promise with the result.
- The `useMutation` result now exposes a method which can be reset.

#### Bug Fixes (due to [@brainkim](https://github.com/brainkim) in [#8596](https://github.com/apollographql/apollo-client/pull/8596)):

- The `useQuery` and `useLazyQuery` hooks will now have `ObservableQuery` methods defined consistently.
- Calling `useLazyQuery` methods like `startPolling` will start the query.
- Calling the `useLazyQuery` execution function will now behave more like `refetch`. `previousData` will be preserved.
- `standby` fetchPolicies will now act like `skip: true` more consistently.
- Calling `refetch` on a skipped query will have no effect (issue [#8270](https://github.com/apollographql/apollo-client/issues/8270)).
- Prevent `onError` and `onCompleted` functions from firing continuously, and improving their polling behavior.

## Apollo Client 3.4.17 (2021-11-08)

### Improvements

- Allow `TOptions extends FieldFunctionOptions` to be passed as final (optional) type parameter of `FieldPolicy` type. <br/>
  [@VictorGaiva](https://github.com/VictorGaiva) in [#9000](https://github.com/apollographql/apollo-client/pull/9000)

## Apollo Client 3.4.16

### Improvements

- Prevent webpack from misresolving the `graphql` package as the local `@apollo/client/utilities/globals/graphql.js` module when `module.exports.resolve.preferRelative` is enabled in `webpack.config.js`.

  > Note: if you encounter strange module resolution errors like `export 'isType' (imported as 'isType') was not found in 'graphql' (possible exports: removeTemporaryGlobals)` please try removing `preferRelative: true` from your `webpack.config.js` file, or find a way to disable that resolution behavior for packages within `node_modules`.

  [@benjamn](https://github.com/benjamn) in [#8862](https://github.com/apollographql/apollo-client/pull/8862)

- Avoid importing `isType` from the `graphql` package internally, to prevent bundlers from including as much as 3.4kB of unnecessary code. <br/>
  [@benjamn](https://github.com/benjamn) in [#8891](https://github.com/apollographql/apollo-client/pull/8891)

- Make `client.resetStore` and `client.clearStore` pass appropriate `discardWatches` option to `cache.reset`. <br/>
  [@benjamn](https://github.com/benjamn) in [#8873](https://github.com/apollographql/apollo-client/pull/8873)

## Apollo Client 3.4.15

### Bug Fixes

- Require calling `cache.reset({ discardWatches: true })` to make `cache.reset` discard `cache.watches`, restoring behavior broken in v3.4.14 by [#8826](https://github.com/apollographql/apollo-client/pull/8826). <br/>
  [@benjamn](https://github.com/benjamn) in [#8852](https://github.com/apollographql/apollo-client/pull/8852)

## Apollo Client 3.4.14

### Bug Fixes

- Disable `InMemoryCache` [result object canonization](https://github.com/apollographql/apollo-client/pull/7439) by default, to prevent unexpected memory growth and/or reuse of object references, with multiple ways to reenable it (per-cache, per-query, or a mixture of both). <br/>
  [@benjamn](https://github.com/benjamn) in [#8822](https://github.com/apollographql/apollo-client/pull/8822)

- Clear `InMemoryCache` `watches` set when `cache.reset()` called. <br/>
  [@benjamn](https://github.com/benjamn) in [#8826](https://github.com/apollographql/apollo-client/pull/8826)

- Stop excluding observerless queries from `refetchQueries: [...]` selection. <br/>
  [@benjamn](https://github.com/benjamn) in [#8825](https://github.com/apollographql/apollo-client/pull/8825)

- Prevent optimistic cache evictions from evicting non-optimistic data. <br/>
  [@benjamn](https://github.com/benjamn) in [#8829](https://github.com/apollographql/apollo-client/pull/8829)

- Ensure `cache.broadcastWatch` passes all relevant `WatchOptions` to `cache.diff` as `DiffOptions`. <br/>
  [@benjamn](https://github.com/benjamn) in [#8832](https://github.com/apollographql/apollo-client/pull/8832)

## Apollo Client 3.4.13

### Bug Fixes

- Fix `componentDidUpate` typo in `withSubscription` higher-order component. <br/>
  [@YarBez](https://github.com/YarBez) in [#7506](https://github.com/apollographql/apollo-client/pull/7506)

- Fix internal `canUseSymbol` import within `@apollo/client/utilities` to avoid breaking bundlers/builds. <br/>
  [@benjamn](https://github.com/benjamn) in [#8817](https://github.com/apollographql/apollo-client/pull/8817)

- Tolerate unfreezable objects like `Uint8Array` and `Buffer` in `maybeDeepFreeze`. <br/>
  [@geekuillaume](https://github.com/geekuillaume) and [@benjamn](https://github.com/benjamn) in [#8813](https://github.com/apollographql/apollo-client/pull/8813)

## Apollo Client 3.4.12

### Bug Fixes

- Improve handling of falsy `existing` and/or `incoming` parameters in `relayStylePagination` field policy helper function. <br/>
  [@bubba](https://github.com/bubba) and [@benjamn](https://github.com/benjamn) in [#8733](https://github.com/apollographql/apollo-client/pull/8733)

- Associate Apollo context with `React.createContext` (instead of using a local `WeakMap`) again, so multiple copies of `@apollo/client` (uncommon) can share the same context. <br/>
  [@benjamn](https://github.com/benjamn) in [#8798](https://github.com/apollographql/apollo-client/pull/8798)

## Apollo Client 3.4.11

### Bug Fixes

- Fix [Vite](https://vitejs.dev) tree-shaking by calling the `checkDEV()` function (at least once) in the module that exports it, `@apollo/client/utilities/globals/index.ts`. <br/>
  [@benjamn](https://github.com/benjamn) in [#8767](https://github.com/apollographql/apollo-client/pull/8767)

### Improvements

- Export `PersistedQueryLink` namespace from `@apollo/client/link/persisted-queries`. <br/>
  [@vedrani](https://github.com/vedrani) in [#8761](https://github.com/apollographql/apollo-client/pull/8761)

### Documentation

- Upgrade docs theme for new Algolia-powered search experience. <br/>
  [@trevorblades](https://github.com/trevorblades) in [#8768](https://github.com/apollographql/apollo-client/pull/8768)

## Apollo Client 3.4.10

### Improvements

- Warn when calling `refetch({ variables })` instead of `refetch(variables)`, except for queries that declare a variable named `$variables` (uncommon). <br/>
  [@benjamn](https://github.com/benjamn) in [#8702](https://github.com/apollographql/apollo-client/pull/8702)

### Bug Fixes

- Fix `ObservableQuery.getCurrentResult()` returning cached `data` with certain fetch policies. <br/>
  [@brainkim](https://github.com/brainkim) in [#8718](https://github.com/apollographql/apollo-client/pull/8718)

- Prevent `ssrMode`/`ssrForceFetchDelay` from causing queries to hang. <br/>
  [@brainkim](https://github.com/brainkim) in [#8709](https://github.com/apollographql/apollo-client/pull/8709)

- Import `@apollo/client/utilities/globals` internally wherever `__DEV__` is used, not just in `@apollo/client/**/index.js` entry points. <br/>
  [@benjamn](https://github.com/benjamn) in [#8720](https://github.com/apollographql/apollo-client/pull/8720)

## Apollo Client 3.4.9

### Bug Fixes

- Fix unhandled `Promise` rejection warnings/errors whose message is `Observable cancelled prematurely`. <br/>
  [@benjamn](https://github.com/benjamn) in [#8676](https://github.com/apollographql/apollo-client/pull/8676)

- Enforce that `__DEV__` is polyfilled by every `@apollo/client/*` entry point that uses it. This build step considers not only explicit `__DEV__` usage but also `__DEV__` references injected near `invariant(...)` and `new InvariantError(...)` expressions. <br/>
  [@benjamn](https://github.com/benjamn) in [#8689](https://github.com/apollographql/apollo-client/pull/8689)

## Apollo Client 3.4.8

### Bug Fixes

- Fix error thrown by nested `keyFields: ["a", ["b", "c"], "d"]` type policies when writing results into the cache where any of the key fields (`.a`, `.a.b`, `.a.c`, or `.d`) have been renamed by query field alias syntax. <br/>
  [@benjamn](https://github.com/benjamn) in [#8643](https://github.com/apollographql/apollo-client/pull/8643)

- Fix regression from PR [#8422](https://github.com/apollographql/apollo-client/pull/8422) (first released in `@apollo/client@3.4.0-rc.15`) that caused `result.data` to be set to undefined in some cases after `ObservableQuery#getCurrentResult` reads an incomplete result from the cache. <br/>
  [@benjamn](https://github.com/benjamn) in [#8642](https://github.com/apollographql/apollo-client/pull/8642)

## Apollo Client 3.4.7

### Bug Fixes

- Fix accidental reuse of recycled `MergeTree` objects in `StoreWriter` class used by `InMemoryCache`. <br/>
  [@benjamn](https://github.com/benjamn) in [#8618](https://github.com/apollographql/apollo-client/pull/8618)

## Apollo Client 3.4.6

### Improvements

- Reevaluate `window.fetch` each time `HttpLink` uses it, if not configured using `options.fetch`. This change enables a variety of strategies for instrumenting `window.fetch`, without requiring those strategies to run before `@apollo/client/link/http` is first imported. <br/>
  [@benjamn](https://github.com/benjamn) in [#8603](https://github.com/apollographql/apollo-client/pull/8603)

- Clarify mutation `fetchPolicy` options (`"network-only"` or `"no-cache"`) using [`MutationFetchPolicy`](https://github.com/apollographql/apollo-client/blob/fa52875341ab33f3e8192ded90af5e2c208e0f75/src/core/watchQueryOptions.ts#L33-L37) union type. <br/>
  [@benjamn](https://github.com/benjamn) in [#8602](https://github.com/apollographql/apollo-client/pull/8602)

### Bug Fixes

- Restore full `@apollo/client/apollo-client.cjs.js` CommonJS bundle for older bundlers.

  > Note that Node.js and CommonJS bundlers typically use the bundles specified by `"main"` fields in our generated `package.json` files, which are all independent and non-overlapping CommonJS modules. However, `apollo-client.cjs.js` is just one big bundle, so mixing imports of `apollo-client.cjs.js` with the other CommonJS bundles is discouraged, as it could trigger the [dual package hazard](https://nodejs.org/api/packages.html#packages_dual_commonjs_es_module_packages). In other words, please don't start using `apollo-client.cjs.js` if you're not already. <br/>

  [@benjamn](https://github.com/benjamn) in [#8592](https://github.com/apollographql/apollo-client/pull/8592)

- Log `MissingFieldError`s in `ObservableQuery#getCurrentResult` using `invariant.debug`, rather than reporting them via `result.error`. <br/>
  [@benjamn](https://github.com/benjamn) in [#8604](https://github.com/apollographql/apollo-client/pull/8604)

## Apollo Client 3.4.5

### Bug Fixes

- Fix double registration bug for mutation `refetchQueries` specified using legacy one-time `refetchQueries: [{ query, variables }]` style. Though the bug is fixed, we recommend using `refetchQueries: [query]` instead (when possible) to refetch an existing query using its `DocumentNode`, rather than creating, executing, and then deleting a new query, as the legacy `{ query, variables }` style unfortunately does. <br/>
  [@benjamn](https://github.com/benjamn) in [#8586](https://github.com/apollographql/apollo-client/pull/8586)

- Fix `useQuery`/`useLazyQuery` stalling when clients or queries change. <br/>
  [@brainkim](https://github.com/brainkim) in [#8589](https://github.com/apollographql/apollo-client/pull/8589)

## Apollo Client 3.4.4

### Bug Fixes

- Revert accidental addition of `engines.npm` section to published version of `@apollo/client/package.json`. <br/>
  [@benjamn](https://github.com/benjamn) in [#8578](https://github.com/apollographql/apollo-client/pull/8578)

## Apollo Client 3.4.3

### Bug Fixes

- Fix `{ ssr: false }` causing queries to hang on the client. <br/>
  [@brainkim](https://github.com/brainkim) in [#8574](https://github.com/apollographql/apollo-client/pull/8574)

## Apollo Client 3.4.2

### Bug Fixes

- Use more default type parameters for mutation-related types in `react/types/types.ts`, to provide smoother backwards compatibility for code using those types explicitly. <br/>
  [@benjamn](https://github.com/benjamn) in [#8573](https://github.com/apollographql/apollo-client/pull/8573)

## Apollo Client 3.4.1

### Bug Fixes

- Initialize `stringifyCanon` lazily, when `canonicalStringify` is first called, fixing `Uncaught ReferenceError: __DEV__ is not defined` errors due to usage of `__DEV__` before declaration. <br/>
  [@benjamn](https://github.com/benjamn) in [#8557](https://github.com/apollographql/apollo-client/pull/8557)

## Apollo Client 3.4.0

### New documentation

- [**Refetching queries**](https://www.apollographql.com/docs/react/data/refetching/) with `client.refetchQueries`. <br/>
  [@StephenBarlow](https://github.com/StephenBarlow) and [@benjamn](https://github.com/benjamn) in [#8265](https://github.com/apollographql/apollo-client/pull/8265)

### Improvements

- `InMemoryCache` now _guarantees_ that any two result objects returned by the cache (from `readQuery`, `readFragment`, etc.) will be referentially equal (`===`) if they are deeply equal. Previously, `===` equality was often achievable for results for the same query, on a best-effort basis. Now, equivalent result objects will be automatically shared among the result trees of completely different queries. This guarantee is important for taking full advantage of optimistic updates that correctly guess the final data, and for "pure" UI components that can skip re-rendering when their input data are unchanged. <br/>
  [@benjamn](https://github.com/benjamn) in [#7439](https://github.com/apollographql/apollo-client/pull/7439)

- Mutations now accept an optional callback function called `onQueryUpdated`, which will be passed the `ObservableQuery` and `Cache.DiffResult` objects for any queries invalidated by cache writes performed by the mutation's final `update` function. Using `onQueryUpdated`, you can override the default `FetchPolicy` of the query, by (for example) calling `ObservableQuery` methods like `refetch` to force a network request. This automatic detection of invalidated queries provides an alternative to manually enumerating queries using the `refetchQueries` mutation option. Also, if you return a `Promise` from `onQueryUpdated`, the mutation will automatically await that `Promise`, rendering the `awaitRefetchQueries` option unnecessary. <br/>
  [@benjamn](https://github.com/benjamn) in [#7827](https://github.com/apollographql/apollo-client/pull/7827)

- Support `client.refetchQueries` as an imperative way to refetch queries, without having to pass `options.refetchQueries` to `client.mutate`. <br/>
  [@dannycochran](https://github.com/dannycochran) in [#7431](https://github.com/apollographql/apollo-client/pull/7431)

- Improve standalone `client.refetchQueries` method to support automatic detection of queries needing to be refetched. <br/>
  [@benjamn](https://github.com/benjamn) in [#8000](https://github.com/apollographql/apollo-client/pull/8000)

- Fix remaining barriers to loading [`@apollo/client/core`](https://cdn.jsdelivr.net/npm/@apollo/client@3.4.0/core/+esm) as native ECMAScript modules from a CDN like [esm.run](https://www.jsdelivr.com/esm). Importing `@apollo/client` from a CDN will become possible once we move all React-related dependencies into `@apollo/client/react` in Apollo Client 4. <br/>
  [@benjamn](https://github.com/benjamn) in [#8266](https://github.com/apollographql/apollo-client/issues/8266)

- `InMemoryCache` supports a new method called `batch`, which is similar to `performTransaction` but takes named options rather than positional parameters. One of these named options is an `onDirty(watch, diff)` callback, which can be used to determine which watched queries were invalidated by the `batch` operation. <br/>
  [@benjamn](https://github.com/benjamn) in [#7819](https://github.com/apollographql/apollo-client/pull/7819)

- Allow `merge: true` field policy to merge `Reference` objects with non-normalized objects, and vice-versa. <br/>
  [@benjamn](https://github.com/benjamn) in [#7778](https://github.com/apollographql/apollo-client/pull/7778)

- Allow identical subscriptions to be deduplicated by default, like queries. <br/>
  [@jkossis](https://github.com/jkossis) in [#6910](https://github.com/apollographql/apollo-client/pull/6910)

- Always use `POST` request when falling back to sending full query with `@apollo/client/link/persisted-queries`. <br/>
  [@rieset](https://github.com/rieset) in [#7456](https://github.com/apollographql/apollo-client/pull/7456)

- The `FetchMoreQueryOptions` type now takes two instead of three type parameters (`<TVariables, TData>`), thanks to using `Partial<TVariables>` instead of `K extends typeof TVariables` and `Pick<TVariables, K>`. <br/>
  [@ArnaudBarre](https://github.com/ArnaudBarre) in [#7476](https://github.com/apollographql/apollo-client/pull/7476)

- Pass `variables` and `context` to a mutation's `update` function. **Note:** The type of the `update` function is now named `MutationUpdaterFunction` rather than `MutationUpdaterFn`, since the older type was [broken beyond repair](https://github.com/apollographql/apollo-client/issues/8506#issuecomment-881706613). If you are using `MutationUpdaterFn` in your own code, please use `MutationUpdaterFunction` instead. <br/>
  [@jcreighton](https://github.com/jcreighton) in [#7902](https://github.com/apollographql/apollo-client/pull/7902)

- A `resultCacheMaxSize` option may be passed to the `InMemoryCache` constructor to limit the number of result objects that will be retained in memory (to speed up repeated reads), and calling `cache.reset()` now releases all such memory. <br/>
  [@SofianHn](https://github.com/SofianHn) in [#8107](https://github.com/apollographql/apollo-client/pull/8107)

- Fully remove result cache entries from LRU dependency system when the corresponding entities are removed from `InMemoryCache` by eviction, or by any other means. <br/>
  [@sofianhn](https://github.com/sofianhn) and [@benjamn](https://github.com/benjamn) in [#8147](https://github.com/apollographql/apollo-client/pull/8147)

- Expose missing field errors in results. <br/>
  [@brainkim](github.com/brainkim) in [#8262](https://github.com/apollographql/apollo-client/pull/8262)

- Add expected/received `variables` to `No more mocked responses...` error messages generated by `MockLink`. <br/>
  [@markneub](github.com/markneub) in [#8340](https://github.com/apollographql/apollo-client/pull/8340)

- The `InMemoryCache` version of the `cache.gc` method now supports additional options for removing non-essential (recomputable) result caching data. <br/>
  [@benjamn](https://github.com/benjamn) in [#8421](https://github.com/apollographql/apollo-client/pull/8421)

- Suppress noisy `Missing cache result fields...` warnings by default unless `setLogVerbosity("debug")` called. <br/>
  [@benjamn](https://github.com/benjamn) in [#8489](https://github.com/apollographql/apollo-client/pull/8489)

- Improve interaction between React hooks and React Fast Refresh in development. <br/>
  [@andreialecu](https://github.com/andreialecu) in [#7952](https://github.com/apollographql/apollo-client/pull/7952)

### Potentially disruptive changes

- To avoid retaining sensitive information from mutation root field arguments, Apollo Client v3.4 automatically clears any `ROOT_MUTATION` fields from the cache after each mutation finishes. If you need this information to remain in the cache, you can prevent the removal by passing the `keepRootFields: true` option to `client.mutate`. `ROOT_MUTATION` result data are also passed to the mutation `update` function, so we recommend obtaining the results that way, rather than using `keepRootFields: true`, if possible. <br/>
  [@benjamn](https://github.com/benjamn) in [#8280](https://github.com/apollographql/apollo-client/pull/8280)

- Internally, Apollo Client now controls the execution of development-only code using the `__DEV__` global variable, rather than `process.env.NODE_ENV`. While this change should not cause any visible differences in behavior, it will increase your minified+gzip bundle size by more than 3.5kB, unless you configure your minifier to replace `__DEV__` with a `true` or `false` constant, the same way you already replace `process.env.NODE_ENV` with a string literal like `"development"` or `"production"`. For an example of configuring a Create React App project without ejecting, see this pull request for our [React Apollo reproduction template](https://github.com/apollographql/react-apollo-error-template/pull/51). <br/>
  [@benjamn](https://github.com/benjamn) in [#8347](https://github.com/apollographql/apollo-client/pull/8347)

- Internally, Apollo Client now uses namespace syntax (e.g. `import * as React from "react"`) for imports whose types are re-exported (and thus may appear in `.d.ts` files). This change should remove any need to configure `esModuleInterop` or `allowSyntheticDefaultImports` in `tsconfig.json`, but might require updating bundler configurations that specify named exports of the `react` and `prop-types` packages, to include exports like `createContext` and `createElement` ([example](https://github.com/apollographql/apollo-client/commit/16b08e1af9ba9934041298496e167aafb128c15d)). <br/>
  [@devrelm](https://github.com/devrelm) in [#7742](https://github.com/apollographql/apollo-client/pull/7742)

- Respect `no-cache` fetch policy (by not reading any `data` from the cache) for `loading: true` results triggered by `notifyOnNetworkStatusChange: true`. <br />
  [@jcreighton](https://github.com/jcreighton) in [#7761](https://github.com/apollographql/apollo-client/pull/7761)

- The TypeScript return types of the `getLastResult` and `getLastError` methods of `ObservableQuery` now correctly include the possibility of returning `undefined`. If you happen to be calling either of these methods directly, you may need to adjust how the calling code handles the methods' possibly-`undefined` results. <br/>
  [@benjamn](https://github.com/benjamn) in [#8394](https://github.com/apollographql/apollo-client/pull/8394)

- Log non-fatal `invariant.error` message when fields are missing from result objects written into `InMemoryCache`, rather than throwing an exception. While this change relaxes an exception to be merely an error message, which is usually a backwards-compatible change, the error messages are logged in more cases now than the exception was previously thrown, and those new error messages may be worth investigating to discover potential problems in your application. The errors are not displayed for `@client`-only fields, so adding `@client` is one way to handle/hide the errors for local-only fields. Another general strategy is to use a more precise query to write specific subsets of data into the cache, rather than reusing a larger query that contains fields not present in the written `data`. <br/>
  [@benjamn](https://github.com/benjamn) in [#8416](https://github.com/apollographql/apollo-client/pull/8416)

- The [`nextFetchPolicy`](https://github.com/apollographql/apollo-client/pull/6893) option for `client.watchQuery` and `useQuery` will no longer be removed from the `options` object after it has been applied, and instead will continue to be applied any time `options.fetchPolicy` is reset to another value, until/unless the `options.nextFetchPolicy` property is removed from `options`. <br/>
  [@benjamn](https://github.com/benjamn) in [#8465](https://github.com/apollographql/apollo-client/pull/8465)

- The `fetchMore`, `subscribeToMore`, and `updateQuery` functions returned from the `useQuery` hook may now return undefined in edge cases where the functions are called when the component is unmounted <br/> [@noghartt](https://github.com/noghartt) in [#7980](https://github.com/apollographql/apollo-client/pull/7980).

### Bug fixes

- In Apollo Client 2.x, a `refetch` operation would always replace existing data in the cache. With the introduction of field policy `merge` functions in Apollo Client 3, existing field values could be inappropriately combined with incoming field values by a custom `merge` function that does not realize a `refetch` has happened.

  To give you more control over this behavior, we have introduced an `overwrite?: boolean = false` option for `cache.writeQuery` and `cache.writeFragment`, and an option called `refetchWritePolicy?: "merge" | "overwrite"` for `client.watchQuery`, `useQuery`, and other functions that accept `WatchQueryOptions`. You can use these options to make sure any `merge` functions involved in cache writes for `refetch` operations get invoked with `undefined` as their first argument, which simulates the absence of any existing data, while still giving the `merge` function a chance to determine the internal representation of the incoming data.

  The default behaviors are `overwrite: true` and `refetchWritePolicy: "overwrite"`, which restores the Apollo Client 2.x behavior, but (if this change causes any problems for your application) you can easily recover the previous merging behavior by setting a default value for `refetchWritePolicy` in `defaultOptions.watchQuery`:

  ```ts
  new ApolloClient({
    defaultOptions: {
      watchQuery: {
        refetchWritePolicy: 'merge',
      },
    },
  });
  ```

  [@benjamn](https://github.com/benjamn) in [#7810](https://github.com/apollographql/apollo-client/pull/7810)

- Make sure the `MockedResponse` `ResultFunction` type is re-exported. <br/>
  [@hwillson](https://github.com/hwillson) in [#8315](https://github.com/apollographql/apollo-client/pull/8315)

- Fix polling when used with `skip`. <br/>
  [@brainkim](https://github.com/brainkim) in [#8346](https://github.com/apollographql/apollo-client/pull/8346)

- `InMemoryCache` now coalesces `EntityStore` updates to guarantee only one `store.merge(id, fields)` call per `id` per cache write. <br/>
  [@benjamn](https://github.com/benjamn) in [#8372](https://github.com/apollographql/apollo-client/pull/8372)

- Fix polling when used with `<React.StrictMode>`. <br/>
  [@brainkim](https://github.com/brainkim) in [#8414](https://github.com/apollographql/apollo-client/pull/8414)

- Fix the React integration logging `Warning: Can't perform a React state update on an unmounted component`. <br/>
  [@wuarmin](https://github.com/wuarmin) in [#7745](https://github.com/apollographql/apollo-client/pull/7745)

- Make `ObservableQuery#getCurrentResult` always call `queryInfo.getDiff()`. <br/>
  [@benjamn](https://github.com/benjamn) in [#8422](https://github.com/apollographql/apollo-client/pull/8422)

- Make `readField` default to reading from current object only when the `from` option/argument is actually omitted, not when `from` is passed to `readField` with an undefined value. A warning will be printed when this situation occurs. <br/>
  [@benjamn](https://github.com/benjamn) in [#8508](https://github.com/apollographql/apollo-client/pull/8508)

- The `fetchMore`, `subscribeToMore`, and `updateQuery` functions no longer throw `undefined` errors <br/> [@noghartt](https://github.com/noghartt) in [#7980](https://github.com/apollographql/apollo-client/pull/7980).

## Apollo Client 3.3.21

### Bug fixes

- Fix race condition in `@apollo/client/link/context` that could leak subscriptions if the subscription is cancelled before `operation.setContext` is called. <br/>
  [@sofianhn](https://github.com/sofianhn) in [#8399](https://github.com/apollographql/apollo-client/pull/8399)

- Prefer `existing.pageInfo.startCursor` and `endCursor` (if defined) in `read` function of `relayStylePagination` policies. <br/>
  [@benjamn](https://github.com/benjamn) in [#8438](https://github.com/apollographql/apollo-client/pull/8438)

### Improvements

- Normalize user-provided `HttpLink` headers by lower-casing their names. <br/>
  [@benjamn](https://github.com/benjamn) in [#8449](https://github.com/apollographql/apollo-client/pull/8449)

## Apollo Client 3.3.20

### Bug fixes

- Fix policy merging bug when calling `cache.policies.addTypePolicies` multiple times for the same type policy. <br/>
  [@Banou26](https://github.com/Banou26) in [#8361](https://github.com/apollographql/apollo-client/pull/8361)

## Apollo Client 3.3.19

### Bug fixes

- Use `export ... from` syntax to re-export `graphql-tag` named exports, making tree-shaking easier for some bundlers. <br/>
  [@benjamn](https://github.com/benjamn) in [#8221](https://github.com/apollographql/apollo-client/pull/8221)

### Documentation

- Replace Spectrum references with [community.apollographql.com](https://community.apollographql.com). <br/>
  [@hwillson](https://github.com/hwillson) in [#8238](https://github.com/apollographql/apollo-client/pull/8238)

## Apollo Client 3.3.18

### Bug fixes

- Add `"sideEffects": false` to all generated/published `package.json` files, to improve dead code elimination for nested entry points like `@apollo/client/cache`. <br/>
  [@benjamn](https://github.com/benjamn) in [#8213](https://github.com/apollographql/apollo-client/pull/8213)

## Apollo Client 3.3.17

### Bug fixes

- Make `useReactiveVar(rv)` recheck the latest `rv()` value in its `useEffect` callback, and immediately update state if the value has already changed, rather than calling `rv.onNextChange(setValue)` to listen for future changes. <br/>
  [@benjamn](https://github.com/benjamn) in [#8135](https://github.com/apollographql/apollo-client/pull/8135)

## Apollo Client 3.3.16

### Bug fixes

- Prevent `undefined` mutation result in `useMutation`. <br/>
  [@jcreighton](https://github.com/jcreighton) in [#8018](https://github.com/apollographql/apollo-client/pull/8018)

- Fix `useReactiveVar` not rerendering for successive synchronous calls. <br/>
  [@brainkim](https://github.com/brainkim) in [#8022](https://github.com/apollographql/apollo-client/pull/8022)

- Support `batchDebounce` option for `BatchLink` and `BatchHttpLink`. <br/>
  [@dannycochran](https://github.com/dannycochran) in [#8024](https://github.com/apollographql/apollo-client/pull/8024)

## Apollo Client 3.3.15

- Increment `queryInfo.lastRequestId` only when making a network request through the `ApolloLink` chain, rather than every time `fetchQueryByPolicy` is called. <br/>
  [@dannycochran](https://github.com/dannycochran) in [#7956](https://github.com/apollographql/apollo-client/pull/7956)

- During server-side rendering, allow initial `useQuery` calls to return final `{ loading: false, data }` results when the cache already contains the necessary data. <br/>
  [@benjamn](https://github.com/benjamn) in [#7983](https://github.com/apollographql/apollo-client/pull/7983)

## Apollo Client 3.3.14

### Improvements

- Adjust TypeScript types to allow `keyFields` and `keyArgs` functions to return `false`. <br/>
  [@CarsonF](https://github.com/CarsonF) and [@benjamn](https://github.com/benjamn) in [#7900](https://github.com/apollographql/apollo-client/pull/7900)

### Bug fixes

- Prevent `RenderPromises` memory leak by calling `renderPromises.clear()` after `getMarkupFromTree` finishes. <br/>
  [@benjamn](https://github.com/benjamn) in [#7943](https://github.com/apollographql/apollo-client/pull/7943)

- Cancel pending notify timeout when stopping a `QueryInfo` object. <br/>
  [@hollandThomas](https://github.com/hollandThomas) in [#7935](https://github.com/apollographql/apollo-client/pull/7935)

- Fix infinite rendering bug related to `useSubscription`. <br/>
  [@brainkim](https://github.com/brainkim) in [#7917](https://github.com/apollographql/apollo-client/pull/7917)

## Apollo Client 3.3.13

### Improvements

- Add missing `context` option to `useSubscription`. <br />
  [@jcreighton](https://github.com/jcreighton) in [#7860](https://github.com/apollographql/apollo-client/pull/7860)

- Remove unnecessary TypeScript global `Observable<T>["@@observable"]` method declaration. <br/>
  [@benjamn](https://github.com/benjamn) in [#7888](https://github.com/apollographql/apollo-client/pull/7888)

- Prevent skipped/observerless `ObservableQuery`s from being refetched by `refetchQueries`. <br/>
  [@dannycochran](https://github.com/dannycochran) in [#7877](https://github.com/apollographql/apollo-client/pull/7877)

## Apollo Client 3.3.12

### Bug fixes

- Maintain serial ordering of `asyncMap` mapping function calls, and prevent potential unhandled `Promise` rejection errors. <br/>
  [@benjamn](https://github.com/benjamn) in [#7818](https://github.com/apollographql/apollo-client/pull/7818)

- Relax incompatible `children?: React.ReactElement` field type in `MockedProviderProps` interface. <br/>
  [@kevinperaza](https://github.com/kevinperaza) in [#7833](https://github.com/apollographql/apollo-client/pull/7833)

## Apollo Client 3.3.11

### Bug fixes

- Fix `useLazyQuery` `forceUpdate` loop regression introduced by [#7655](https://github.com/apollographql/apollo-client/pull/7655) in version 3.3.10. <br/>
  [@benjamn](https://github.com/benjamn) in [#7715](https://github.com/apollographql/apollo-client/pull/7715)

## Apollo Client 3.3.10

### Bug fixes

- Revert PR [#7276](https://github.com/apollographql/apollo-client/pull/7276), but test that garbage collection reclaims torn-down `ObservableQuery` objects. <br/>
  [@benjamn](https://github.com/benjamn) in [#7695](https://github.com/apollographql/apollo-client/pull/7695)

- Reset `QueryInfo.diff` and `QueryInfo.dirty` after canceling notify timeout in `QueryInfo.markResult` and `QueryInfo.markError`. <br/>
  [@jcreighton](https://github.com/jcreighton) in [#7696](https://github.com/apollographql/apollo-client/pull/7696)

### Improvements

- Avoid calling `forceUpdate` when component is unmounted. <br/>
  [@DylanVann](https://github.com/DylanVann) in [#7655](https://github.com/apollographql/apollo-client/pull/7655)

- The `codemods/` top-level directory has been moved into the `scripts/` directory. <br/>
  [@benjamn](https://github.com/benjamn) in [#7675](https://github.com/apollographql/apollo-client/pull/7675)

## Apollo Client 3.3.9

### Bug Fixes

- Prevent reactive variables from retaining otherwise unreachable `InMemoryCache` objects. <br/>
  [@benjamn](https://github.com/benjamn) in [#7661](https://github.com/apollographql/apollo-client/pull/7661)

### Improvements

- The [`graphql-tag`](https://www.npmjs.com/package/graphql-tag) dependency has been updated to version 2.12.0, after converting its repository to use TypeScript and ECMAScript module syntax. There should be no visible changes in behavior, though the internal changes seemed significant enough to mention here. <br/>
  [@abdonrd](https://github.com/abdonrd) in [graphql-tag#273](https://github.com/apollographql/graphql-tag/pull/273) and
  [@PowerKiKi](https://github.com/PowerKiKi) in [graphql-tag#325](https://github.com/apollographql/graphql-tag/pull/325)

## Apollo Client 3.3.8

### Bug Fixes

- Catch updates in `useReactiveVar` with an additional check. <br/>
  [@jcreighton](https://github.com/jcreighton) in [#7652](https://github.com/apollographql/apollo-client/pull/7652)

- Reactivate forgotten reactive variables whenever `InMemoryCache` acquires its first watcher. <br/>
  [@benjamn](https://github.com/benjamn) in [#7657](https://github.com/apollographql/apollo-client/pull/7657)

- Backport `Symbol.species` fix for `Concast` and `ObservableQuery` from [`release-3.4`](https://github.com/apollographql/apollo-client/pull/7399), fixing subscriptions in React Native Android when the Hermes JavaScript engine is enabled (among other benefits). <br/>
  [@benjamn](https://github.com/benjamn) in [#7403](https://github.com/apollographql/apollo-client/pull/7403) and [#7660](https://github.com/apollographql/apollo-client/pull/7660)

## Apollo Client 3.3.7

### Bug Fixes

- Fix a regression due to [#7310](https://github.com/apollographql/apollo-client/pull/7310) that caused `loading` always to be `true` for `skip: true` results during server-side rendering. <br/>
  [@rgrove](https://github.com/rgrove) in [#7567](https://github.com/apollographql/apollo-client/pull/7567)

- Avoid duplicate `useReactiveVar` listeners when rendering in `React.StrictMode`. <br/>
  [@jcreighton](https://github.com/jcreighton) in [#7581](https://github.com/apollographql/apollo-client/pull/7581)

### Improvements

- Set `displayName` on `ApolloContext` objects for easier debugging. <br/>
  [@dulmandakh](https://github.com/dulmandakh) in [#7550](https://github.com/apollographql/apollo-client/pull/7550)

## Apollo Client 3.3.6

### Bug Fixes

- Immediately apply `queryType: true`, `mutationType: true`, and `subscriptionType: true` type policies, rather than waiting for the first time the policy is used, fixing a [regression](https://github.com/apollographql/apollo-client/issues/7443) introduced by [#7065](https://github.com/apollographql/apollo-client/pull/7065). <br/>
  [@benjamn](https://github.com/benjamn) in [#7463](https://github.com/apollographql/apollo-client/pull/7463)

- Check that `window` is defined even when `connectToDevTools` is `true`. <br/>
  [@yasupeke](https://github.com/yasupeke) in [#7434](https://github.com/apollographql/apollo-client/pull/7434)

### Improvements

- Replace stray `console.debug` (undefined in React Native) with `invariant.log`. <br/>
  [@benjamn](https://github.com/benjamn) in [#7454](https://github.com/apollographql/apollo-client/pull/7454)

- Suggest Firefox Apollo DevTools as well as the Chrome extension. <br/>
  [@benjamn](https://github.com/benjamn) in [#7461](https://github.com/apollographql/apollo-client/pull/7461)

## Apollo Client 3.3.5

### Improvements

- Restore `client.version` property, reflecting the current `@apollo/client` version from `package.json`. <br/>
  [@benjamn](https://github.com/benjamn) in [#7448](https://github.com/apollographql/apollo-client/pull/7448)

## Apollo Client 3.3.4

### Improvements

- Update `ts-invariant` to avoid potential [Content Security Policy](https://developer.mozilla.org/en-US/docs/Web/HTTP/CSP)-violating `Function` fallback, thanks to [a clever new `globalThis` polyfill technique](https://mathiasbynens.be/notes/globalthis). <br/>
  [@benjamn](https://github.com/benjamn) in [#7414](https://github.com/apollographql/apollo-client/pull/7414)

## Apollo Client 3.3.3

### Bug fixes

- Make the `observer` parameter of `ApolloLink#onError` optional, fixing an unnecessary breaking change for any code that called `onError` directly. <br/>
  [@benjamn](https://github.com/benjamn) in [#7407](https://github.com/apollographql/apollo-client/pull/7407)

## Apollo Client 3.3.2

> ⚠️ **Note:** This version of `@apollo/client` contains no behavioral changes since version 3.3.1

### Documentation

- The [Pagination](https://www.apollographql.com/docs/react/pagination/overview/) article has been completely rewritten (and split into multiple pages) to cover Apollo Client 3 field policies. <br/>
  [@benjamn](https://github.com/benjamn) and [@StephenBarlow](https://github.com/StephenBarlow) in [#7175](https://github.com/apollographql/apollo-client/pull/7175)

- Revamp [local state tutorial chapter](https://www.apollographql.com/tutorials/fullstack-quickstart/managing-local-state) for Apollo Client 3, including reactive variables. <br/>
  [@StephenBarlow](https://github.com/StephenBarlow) in [`apollographql@apollo#1050`](https://github.com/apollographql/apollo/pull/1050)

- Add examples of using `ApolloLink` to modify response data asynchronously. <br/>
  [@alichry](https://github.com/alichry) in [#7332](https://github.com/apollographql/apollo-client/pull/7332)

- Consolidate separate v2.4, v2.5, and v2.6 documentation versions into one v2 version. <br/>
  [@jgarrow](https://github.com/jgarrow) in [#7378](https://github.com/apollographql/apollo-client/pull/7378)

## Apollo Client 3.3.1

### Bug Fixes

- Revert back to `default`-importing `React` internally, rather than using a namespace import. <br/>
  [@benjamn](https://github.com/benjamn) in [113475b1](https://github.com/apollographql/apollo-client/commit/113475b163a19a40a67465c11e8e6f48a1de7e76)

## Apollo Client 3.3.0

### Bug Fixes

- Update `@wry/equality` to consider undefined properties equivalent to missing properties. <br/>
  [@benjamn](https://github.com/benjamn) in [#7108](https://github.com/apollographql/apollo-client/pull/7108)

- Prevent memory leaks involving unused `onBroadcast` function closure created in `ApolloClient` constructor. <br/>
  [@kamilkisiela](https://github.com/kamilkisiela) in [#7161](https://github.com/apollographql/apollo-client/pull/7161)

- Provide default empty cache object for root IDs like `ROOT_QUERY`, to avoid differences in behavior before/after `ROOT_QUERY` data has been written into `InMemoryCache`. <br/>
  [@benjamn](https://github.com/benjamn) in [#7100](https://github.com/apollographql/apollo-client/pull/7100)

- Cancel `queryInfo.notifyTimeout` in `QueryInfo#markResult` to prevent unnecessary network requests when using a `FetchPolicy` of `cache-and-network` or `network-only` in a React component with multiple `useQuery` calls. <br/>
  [@benjamn](https://github.com/benjamn) in [#7347](https://github.com/apollographql/apollo-client/pull/7347)

### Potentially breaking changes

- Ensure `cache.readQuery` and `cache.readFragment` always return `TData | null`, instead of throwing `MissingFieldError` exceptions when missing fields are encountered. <br/>
  [@benjamn](https://github.com/benjamn) in [#7098](https://github.com/apollographql/apollo-client/pull/7098)

  > Since this change converts prior exceptions to `null` returns, and since `null` was already a possible return value according to the `TData | null` return type, we are confident this change will be backwards compatible (as long as `null` was properly handled before).

- `HttpLink` will now automatically strip any unused `variables` before sending queries to the GraphQL server, since those queries are very likely to fail validation, according to the [All Variables Used](https://spec.graphql.org/draft/#sec-All-Variables-Used) rule in the GraphQL specification. If you depend on the preservation of unused variables, you can restore the previous behavior by passing `includeUnusedVariables: true` to the `HttpLink` constructor (which is typically passed as `options.link` to the `ApolloClient` constructor). <br/>
  [@benjamn](https://github.com/benjamn) in [#7127](https://github.com/apollographql/apollo-client/pull/7127)

- Ensure `MockLink` (used by `MockedProvider`) returns mock configuration errors (e.g. `No more mocked responses for the query ...`) through the Link's `Observable`, instead of throwing them. These errors are now available through the `error` property of a result. <br/>
  [@hwillson](https://github.com/hwillson) in [#7110](https://github.com/apollographql/apollo-client/pull/7110)

  > Returning mock configuration errors through the Link's `Observable` was the default behavior in Apollo Client 2.x. We changed it for 3, but the change has been problematic for those looking to migrate from 2.x to 3. We've decided to change this back with the understanding that not many people want or are relying on `MockLink`'s throwing exception approach. If you want to change this functionality, you can define custom error handling through `MockLink.setOnError`.

- Unsubscribing the last observer from an `ObservableQuery` will once again unsubscribe from the underlying network `Observable` in all cases, as in Apollo Client 2.x, allowing network requests to be cancelled by unsubscribing. <br/>
  [@javier-garcia-meteologica](https://github.com/javier-garcia-meteologica) in [#7165](https://github.com/apollographql/apollo-client/pull/7165) and [#7170](https://github.com/apollographql/apollo-client/pull/7170).

- The independent `QueryBaseOptions` and `ModifiableWatchQueryOptions` interface supertypes have been eliminated, and their fields are now defined by `QueryOptions`. <br/>
  [@DCtheTall](https://github.com/DCtheTall) in [#7136](https://github.com/apollographql/apollo-client/pull/7136)

- Internally, Apollo Client now avoids nested imports from the `graphql` package, importing everything from the top-level package instead. For example,
  ```ts
<<<<<<< HEAD
  import { visit } from 'graphql/language/visitor';
  ```
  is now just
  ```ts
  import { visit } from 'graphql';
=======
  import { visit } from "graphql/language/visitor";
  ```
  is now just
  ```ts
  import { visit } from "graphql";
>>>>>>> 17500254
  ```
  Since the `graphql` package uses `.mjs` modules, your bundler may need to be configured to recognize `.mjs` files as ECMAScript modules rather than CommonJS modules. <br/>
  [@benjamn](https://github.com/benjamn) in [#7185](https://github.com/apollographql/apollo-client/pull/7185)

### Improvements

- Support inheritance of type and field policies, according to `possibleTypes`. <br/>
  [@benjamn](https://github.com/benjamn) in [#7065](https://github.com/apollographql/apollo-client/pull/7065)

- Allow configuring custom `merge` functions, including the `merge: true` and `merge: false` shorthands, in type policies as well as field policies. <br/>
  [@benjamn](https://github.com/benjamn) in [#7070](https://github.com/apollographql/apollo-client/pull/7070)

- The verbosity of Apollo Client console messages can be globally adjusted using the `setLogVerbosity` function:

  ```ts
  import { setLogVerbosity } from '@apollo/client';
  setLogVerbosity('log'); // display all messages
  setLogVerbosity('warn'); // display only warnings and errors (default)
  setLogVerbosity('error'); // display only errors
  setLogVerbosity('silent'); // hide all console messages
  ```

  Remember that all logs, warnings, and errors are hidden in production. <br/>
  [@benjamn](https://github.com/benjamn) in [#7226](https://github.com/apollographql/apollo-client/pull/7226)

- Modifying `InMemoryCache` fields that have `keyArgs` configured will now invalidate only the field value with matching key arguments, rather than invalidating all field values that share the same field name. If `keyArgs` has not been configured, the cache must err on the side of invalidating by field name, as before. <br/>
  [@benjamn](https://github.com/benjamn) in [#7351](https://github.com/apollographql/apollo-client/pull/7351)

- Shallow-merge `options.variables` when combining existing or default options with newly-provided options, so new variables do not completely overwrite existing variables. <br/>
  [@amannn](https://github.com/amannn) in [#6927](https://github.com/apollographql/apollo-client/pull/6927)

- Avoid displaying `Cache data may be lost...` warnings for scalar field values that happen to be objects, such as JSON data. <br/>
  [@benjamn](https://github.com/benjamn) in [#7075](https://github.com/apollographql/apollo-client/pull/7075)

- In addition to the `result.data` property, `useQuery` and `useLazyQuery` will now provide a `result.previousData` property, which can be useful when a network request is pending and `result.data` is undefined, since `result.previousData` can be rendered instead of rendering an empty/loading state. <br/>
  [@hwillson](https://github.com/hwillson) in [#7082](https://github.com/apollographql/apollo-client/pull/7082)

- Passing `validate: true` to the `SchemaLink` constructor will enable validation of incoming queries against the local schema before execution, returning validation errors in `result.errors`, just like a non-local GraphQL endpoint typically would. <br/>
  [@amannn](https://github.com/amannn) in [#7094](https://github.com/apollographql/apollo-client/pull/7094)

- Allow optional arguments in `keyArgs: [...]` arrays for `InMemoryCache` field policies. <br/>
  [@benjamn](https://github.com/benjamn) in [#7109](https://github.com/apollographql/apollo-client/pull/7109)

- Avoid registering `QueryPromise` when `skip` is `true` during server-side rendering. <br/>
  [@izumin5210](https://github.com/izumin5210) in [#7310](https://github.com/apollographql/apollo-client/pull/7310)

- `ApolloCache` objects (including `InMemoryCache`) may now be associated with or disassociated from individual reactive variables by calling `reactiveVar.attachCache(cache)` and/or `reactiveVar.forgetCache(cache)`. <br/>
  [@benjamn](https://github.com/benjamn) in [#7350](https://github.com/apollographql/apollo-client/pull/7350)

## Apollo Client 3.2.9

### Bug Fixes

- Revert back to `default`-importing `React` internally, rather than using a namespace import. <br/>
  [@benjamn](https://github.com/benjamn) in [113475b1](https://github.com/apollographql/apollo-client/commit/113475b163a19a40a67465c11e8e6f48a1de7e76)

## Apollo Client 3.2.8

### Bug Fixes

- Ensure `sourcesContent` array is properly defined in `.js.map` files generated by `tsc`. <br/>
  [@benjamn](https://github.com/benjamn) in [#7371](https://github.com/apollographql/apollo-client/pull/7371)

- Avoid relying on global `Symbol` properties in `ApolloContext.ts`. <br/>
  [@benjamn](https://github.com/benjamn) in [#7371](https://github.com/apollographql/apollo-client/pull/7371)

## Apollo Client 3.2.7

### Bug Fixes

- Revert updating `symbol-observable` from version 2.x to version 3, which caused TypeScript errors with some `@types/node` versions, especially in Angular applications. <br/>
  [@benjamn](https://github.com/benjamn) in [#7340](https://github.com/apollographql/apollo-client/pull/7340)

## Apollo Client 3.2.6

### Bug Fixes

- Always consider singleton IDs like `ROOT_QUERY` and `ROOT_MUTATION` to be root IDs during `cache.gc` garbage collection, regardless of whether they have been retained or released. <br/>
  [@benjamn](https://github.com/benjamn) in [#7333](https://github.com/apollographql/apollo-client/pull/7333)

- Use optional chaining syntax (`this.currentObservable?.refetch`) in React `refetch` wrapper function to avoid crashing when an unmounted component is accidentally refetched. <br/>
  [@tm1000](https://github.com/tm1000) in [#6314](https://github.com/apollographql/apollo-client/pull/6314) and
  [@linmic](https://github.com/linmic) in [#7186](https://github.com/apollographql/apollo-client/pull/7186)

### Improvements

- Handle older `react-apollo` package in `codemods/ac2-to-ac3/imports.js` migration script. <br/>
  [@tm1000](https://github.com/tm1000) in [#7216](https://github.com/apollographql/apollo-client/pull/7216)

- Ensure `relayStylePagination` preserves `pageInfo.{start,end}Cursor` if `edges` is missing or empty. <br/>
  [@beaucollins](https://github.com/beaucollins) in [#7224](https://github.com/apollographql/apollo-client/pull/7224)

## Apollo Client 3.2.5

### Improvements

- Move `terser` dependency from `dependencies` to `devDependencies`. <br/>
  [@SimenB](https://github.com/SimenB) in [#7188](https://github.com/apollographql/apollo-client/pull/7188)

- Avoid all sub-package imports from the `graphql` npm package. <br/>
  [@stoically](https://github.com/stoically) in [#7185](https://github.com/apollographql/apollo-client/pull/7185)

## Apollo Client 3.2.4

### Improvements

- Update the `optimism` npm dependency to version 0.13.0 in order to use the new `optimistic.forget` method to fix a potential `cache.watch` memory leak. <br/>
  [@benjamn](https://github.com/benjamn) in [#7157](https://github.com/apollographql/apollo-client/pull/7157)

- Consider `cache.reset` a destructive method, like `cache.evict` and `cache.modify`. <br/>
  [@joshjg](https://github.com/joshjg) in [#7150](https://github.com/apollographql/apollo-client/pull/7150)

- Avoid refetching observerless queries with `reFetchObservableQueries`. <br/>
  [@joshjg](https://github.com/joshjg) in [#7146](https://github.com/apollographql/apollo-client/pull/7146)

## Apollo Client 3.2.3

### Improvements

- Default `args.offset` to zero in `offsetLimitPagination`. <br/>
  [@benjamn](https://github.com/benjamn) in [#7141](https://github.com/apollographql/apollo-client/pull/7141)

## Apollo Client 3.2.2

### Bug Fixes

- Undo `TEdgeWrapper` approach for `relayStylePagination`, introduced by [f41e9efc](https://github.com/apollographql/apollo-client/commit/f41e9efc9e061b80fe5019456c049a3c56661e87) in [#7023](https://github.com/apollographql/apollo-client/pull/7023), since it was an unintended breaking change for existing code that used `cache.modify` to interact with field data managed by `relayStylePagination`. <br/>
  [@benjamn](https://github.com/benjamn) in [#7103](https://github.com/apollographql/apollo-client/pull/7103)

## Apollo Client 3.2.1

### Bug Fixes

- Fix `relayStylePagination` to handle the possibility that edges might be normalized `Reference` objects (uncommon). <br/>
  [@anark](https://github.com/anark) and [@benjamn](https://github.com/benjamn) in [#7023](https://github.com/apollographql/apollo-client/pull/7023)

- Disable "Missing cache result fields" warnings when `returnPartialData` is `true`. <br/>
  [@hwillson](https://github.com/hwillson) in [#7055](https://github.com/apollographql/apollo-client/pull/7055)

### Improvements

- Mark `subscriptions-transport-ws` `peerDependency` as optional. <br/>
  [@MasterOdin](https://github.com/MasterOdin) in [#7047](https://github.com/apollographql/apollo-client/pull/7047)

## Apollo Client 3.2.0

### Bug Fixes

- Use `options.nextFetchPolicy` internally to restore original `FetchPolicy` after polling with `fetchPolicy: "network-only"`, so that polling does not interfere with normal query watching. <br/>
  [@benjamn](https://github.com/benjamn) in [#6893](https://github.com/apollographql/apollo-client/pull/6893)

- Initialize `ObservableQuery` in `updateObservableQuery` even if `skip` is `true`. <br/>
  [@mu29](https://github.com/mu29) in [#6999](https://github.com/apollographql/apollo-client/pull/6999)

- Prevent full reobservation of queries affected by optimistic mutation updates, while still delivering results from the cache. <br/>
  [@benjamn](https://github.com/benjamn) in [#6854](https://github.com/apollographql/apollo-client/pull/6854)

### Improvements

- In TypeScript, all APIs that take `DocumentNode` parameters now may alternatively take `TypeDocumentNode<Data, Variables>`. This type has the same JavaScript representation but allows the APIs to infer the data and variable types instead of requiring you to specify types explicitly at the call site. <br/>
  [@dotansimha](https://github.com/dotansimha) in [#6720](https://github.com/apollographql/apollo-client/pull/6720)

- Bring back an improved form of heuristic fragment matching, by allowing `possibleTypes` to specify subtype regular expression strings, which count as matches if the written result object has all the fields expected for the fragment. <br/>
  [@benjamn](https://github.com/benjamn) in [#6901](https://github.com/apollographql/apollo-client/pull/6901)

- Allow `options.nextFetchPolicy` to be a function that takes the current `FetchPolicy` and returns a new (or the same) `FetchPolicy`, making `nextFetchPolicy` more suitable for global use in `defaultOptions.watchQuery`. <br/>
  [@benjamn](https://github.com/benjamn) in [#6893](https://github.com/apollographql/apollo-client/pull/6893)

- Implement `useReactiveVar` hook for consuming reactive variables in React components. <br/>
  [@benjamn](https://github.com/benjamn) in [#6867](https://github.com/apollographql/apollo-client/pull/6867)

- Move `apollo-link-persisted-queries` implementation to `@apollo/client/link/persisted-queries`. Try running our [automated imports transform](https://github.com/apollographql/apollo-client/tree/main/scripts/codemods/ac2-to-ac3) to handle this conversion, if you're using `apollo-link-persisted-queries`. <br/>
  [@hwillson](https://github.com/hwillson) in [#6837](https://github.com/apollographql/apollo-client/pull/6837)

- Disable feud-stopping logic after any `cache.evict` or `cache.modify` operation. <br/>
  [@benjamn](https://github.com/benjamn) in
  [#6817](https://github.com/apollographql/apollo-client/pull/6817) and
  [#6898](https://github.com/apollographql/apollo-client/pull/6898)

- Throw if `writeFragment` cannot identify `options.data` when no `options.id` provided. <br/>
  [@jcreighton](https://github.com/jcreighton) in [#6859](https://github.com/apollographql/apollo-client/pull/6859)

- Provide `options.storage` object to `cache.modify` functions, as provided to `read` and `merge` functions. <br/>
  [@benjamn](https://github.com/benjamn) in [#6991](https://github.com/apollographql/apollo-client/pull/6991)

- Allow `cache.modify` functions to return `details.INVALIDATE` (similar to `details.DELETE`) to invalidate the current field, causing affected queries to rerun, even if the field's value is unchanged. <br/>
  [@benjamn](https://github.com/benjamn) in [#6991](https://github.com/apollographql/apollo-client/pull/6991)

- Support non-default `ErrorPolicy` values (that is, `"ignore"` and `"all"`, in addition to the default value `"none"`) for mutations and subscriptions, like we do for queries. <br/>
  [@benjamn](https://github.com/benjamn) in [#7003](https://github.com/apollographql/apollo-client/pull/7003)

- Remove invariant forbidding a `FetchPolicy` of `cache-only` in `ObservableQuery#refetch`. <br/>
  [@benjamn](https://github.com/benjamn) in [ccb0a79a](https://github.com/apollographql/apollo-client/pull/6774/commits/ccb0a79a588721f08bf87a131c31bf37fa3238e5), fixing [#6702](https://github.com/apollographql/apollo-client/issues/6702)

## Apollo Client 3.1.5

### Bug Fixes

- Make `ApolloQueryResult.data` field non-optional again. <br/>
  [@benjamn](https://github.com/benjamn) in [#6997](https://github.com/apollographql/apollo-client/pull/6997)

### Improvements

- Allow querying `Connection` metadata without `args` in `relayStylePagination`. <br/>
  [@anark](https://github.com/anark) in [#6935](https://github.com/apollographql/apollo-client/pull/6935)

## Apollo Client 3.1.4

### Bug Fixes

- Restrict root object identification to `ROOT_QUERY` (the ID corresponding to the root `Query` object), allowing `Mutation` and `Subscription` as user-defined types. <br/>
  [@benjamn](https://github.com/benjamn) in [#6914](https://github.com/apollographql/apollo-client/pull/6914)

- Prevent crash when `pageInfo` and empty `edges` are received by `relayStylePagination`. <br/>
  [@fracmak](https://github.com/fracmak) in [#6918](https://github.com/apollographql/apollo-client/pull/6918)

## Apollo Client 3.1.3

### Bug Fixes

- Consider only `result.data` (rather than all properties of `result`) when settling cache feuds. <br/>
  [@danReynolds](https://github.com/danReynolds) in [#6777](https://github.com/apollographql/apollo-client/pull/6777)

### Improvements

- Provide [jscodeshift](https://www.npmjs.com/package/jscodeshift) transform for automatically converting Apollo Client 2.x `import` declarations to use Apollo Client 3.x packages. [Instructions](https://github.com/apollographql/apollo-client/tree/main/scripts/codemods/ac2-to-ac3). <br/>
  [@dminkovsky](https://github.com/dminkovsky) and [@jcreighton](https://github.com/jcreighton) in [#6486](https://github.com/apollographql/apollo-client/pull/6486)

## Apollo Client 3.1.2

### Bug Fixes

- Avoid making network requests when `skip` is `true`. <br/>
  [@hwillson](https://github.com/hwillson) in [#6752](https://github.com/apollographql/apollo-client/pull/6752)

### Improvements

- Allow `SchemaLink.Options.context` function to be `async` (or return a `Promise`). <br/>
  [@benjamn](https://github.com/benjamn) in [#6735](https://github.com/apollographql/apollo-client/pull/6735)

## Apollo Client 3.1.1

### Bug Fixes

- Re-export cache types from `@apollo/client/core` (and thus also `@apollo/client`), again. <br/>
  [@benjamn](https://github.com/benjamn) in [#6725](https://github.com/apollographql/apollo-client/pull/6725)

## Apollo Client 3.1.0

### Bug Fixes

- Rework interdependencies between `@apollo/client/*` entry points, so that CommonJS and ESM modules are supported equally well, without any duplication of shared code. <br/>
  [@benjamn](https://github.com/benjamn) in [#6656](https://github.com/apollographql/apollo-client/pull/6656) and
  [#6657](https://github.com/apollographql/apollo-client/pull/6657)

- Tolerate `!==` callback functions (like `onCompleted` and `onError`) in `useQuery` options, since those functions are almost always freshly evaluated each time `useQuery` is called. <br/>
  [@hwillson](https://github.com/hwillson) and [@benjamn](https://github.com/benjamn) in [#6588](https://github.com/apollographql/apollo-client/pull/6588)

- Respect `context.queryDeduplication` if provided, and otherwise fall back to `client.deduplication` (as before). <br/>
  [@igaloly](https://github.com/igaloly) in [#6261](https://github.com/apollographql/apollo-client/pull/6261) and
  [@Kujawadl](https://github.com/Kujawadl) in [#6526](https://github.com/apollographql/apollo-client/pull/6526)

- Refactor `ObservableQuery#getCurrentResult` to reenable immediate delivery of warm cache results. As part of this refactoring, the `ApolloCurrentQueryResult` type was eliminated in favor of `ApolloQueryResult`. <br/>
  [@benjamn](https://github.com/benjamn) in [#6710](https://github.com/apollographql/apollo-client/pull/6710)

- Avoid clobbering `defaultOptions` with `undefined` values. <br/>
  [@benjamn](https://github.com/benjamn) in [#6715](https://github.com/apollographql/apollo-client/pull/6715)

### Improvements

- Apollo Client will no longer modify `options.fetchPolicy` unless you pass `options.nextFetchPolicy` to request an explicit change in `FetchPolicy` after the current request. Although this is technically a breaking change, `options.nextFieldPolicy` makes it easy to restore the old behavior (by passing `cache-first`). <br/>
  [@benjamn](https://github.com/benjamn) in [#6712](https://github.com/apollographql/apollo-client/pull/6712), reverting [#6353](https://github.com/apollographql/apollo-client/pull/6353)

- Errors of the form `Invariant Violation: 42` thrown in production can now be looked up much more easily, by consulting the auto-generated `@apollo/client/invariantErrorCodes.js` file specific to your `@apollo/client` version. <br/>
  [@benjamn](https://github.com/benjamn) in [#6665](https://github.com/apollographql/apollo-client/pull/6665)

- Make the `client` field of the `MutationResult` type non-optional, since it is always provided. <br/>
  [@glasser](https://github.com/glasser) in [#6617](https://github.com/apollographql/apollo-client/pull/6617)

- Allow passing an asynchronous `options.renderFunction` to `getMarkupFromTree`. <br/>
  [@richardscarrott](https://github.com/richardscarrott) in [#6576](https://github.com/apollographql/apollo-client/pull/6576)

- Ergonomic improvements for `merge` and `keyArgs` functions in cache field policies. <br/>
  [@benjamn](https://github.com/benjamn) in [#6714](https://github.com/apollographql/apollo-client/pull/6714)

## Apollo Client 3.0.2

### Bug Fixes

- Avoid duplicating `graphql/execution/execute` dependency in CommonJS bundle for `@apollo/client/link/schema`, fixing `instanceof` errors reported in [#6621](https://github.com/apollographql/apollo-client/issues/6621) and [#6614](https://github.com/apollographql/apollo-client/issues/6614). <br/>
  [@benjamn](https://github.com/benjamn) in [#6624](https://github.com/apollographql/apollo-client/pull/6624)

## Apollo Client 3.0.1

### Bug Fixes

- Make sure `useQuery` `onCompleted` is not fired when `skip` is `true`. <br/>
  [@hwillson](https://github.com/hwillson) in [#6589](https://github.com/apollographql/apollo-client/pull/6589)

- Revert changes to `peerDependencies` in `package.json` ([#6594](https://github.com/apollographql/apollo-client/pull/6594)), which would have allowed using incompatible future versions of `graphql` and/or `react` due to overly-permissive `>=` version constraints. <br/>
  [@hwillson](https://github.com/hwillson) in [#6605](https://github.com/apollographql/apollo-client/pull/6605)

# Apollo Client 3.0.0

## Improvements

> ⚠️ **Note:** As of 3.0.0, Apollo Client uses a new package name: [`@apollo/client`](https://www.npmjs.com/package/@apollo/client)

### `ApolloClient`

- **[BREAKING]** `ApolloClient` is now only available as a named export. The default `ApolloClient` export has been removed. <br/>
  [@hwillson](https://github.com/hwillson) in [#5425](https://github.com/apollographql/apollo-client/pull/5425)

- **[BREAKING]** The `queryManager` property of `ApolloClient` instances is now marked as `private`, paving the way for a more aggressive redesign of its API.

- **[BREAKING]** Apollo Client will no longer deliver "stale" results to `ObservableQuery` consumers, but will instead log more helpful errors about which cache fields were missing. <br/>
  [@benjamn](https://github.com/benjamn) in [#6058](https://github.com/apollographql/apollo-client/pull/6058)

- **[BREAKING]** `ApolloError`'s thrown by Apollo Client no longer prefix error messages with `GraphQL error:` or `Network error:`. To differentiate between GraphQL/network errors, refer to `ApolloError`'s public `graphQLErrors` and `networkError` properties. <br/>
  [@lorensr](https://github.com/lorensr) in [#3892](https://github.com/apollographql/apollo-client/pull/3892)

- **[BREAKING]** Support for the `@live` directive has been removed, but might be restored in the future if a more thorough implementation is proposed. <br/>
  [@benjamn](https://github.com/benjamn) in [#6221](https://github.com/apollographql/apollo-client/pull/6221)

- **[BREAKING]** Apollo Client 2.x allowed `@client` fields to be passed into the `link` chain if `resolvers` were not set in the constructor. This allowed `@client` fields to be passed into Links like `apollo-link-state`. Apollo Client 3 enforces that `@client` fields are local only, meaning they are no longer passed into the `link` chain, under any circumstances. <br/>
  [@hwillson](https://github.com/hwillson) in [#5982](https://github.com/apollographql/apollo-client/pull/5982)

- **[BREAKING?]** Refactor `QueryManager` to make better use of observables and enforce `fetchPolicy` more reliably. <br/>
  [@benjamn](https://github.com/benjamn) in [#6221](https://github.com/apollographql/apollo-client/pull/6221)

- The `updateQuery` function previously required by `fetchMore` has been deprecated with a warning, and will be removed in the next major version of Apollo Client. Please consider using a `merge` function to handle incoming data instead of relying on `updateQuery`. <br/>
  [@benjamn](https://github.com/benjamn) in [#6464](https://github.com/apollographql/apollo-client/pull/6464)

  - Helper functions for generating common pagination-related field policies may be imported from `@apollo/client/utilities`. The most basic helper is `concatPagination`, which emulates the concatenation behavior of typical `updateQuery` functions. A more sophisticated helper is `offsetLimitPagination`, which implements offset/limit-based pagination. If you are consuming paginated data from a Relay-friendly API, use `relayStylePagination`. Feel free to use [these helper functions](https://github.com/apollographql/apollo-client/blob/main/src/utilities/policies/pagination.ts) as inspiration for your own field policies, and/or modify them to suit your needs. <br/>
    [@benjamn](https://github.com/benjamn) in [#6465](https://github.com/apollographql/apollo-client/pull/6465)

- Updated to work with `graphql@15`. <br/>
  [@durchanek](https://github.com/durchanek) in [#6194](https://github.com/apollographql/apollo-client/pull/6194) and [#6279](https://github.com/apollographql/apollo-client/pull/6279) <br/>
  [@hagmic](https://github.com/hagmic) in [#6328](https://github.com/apollographql/apollo-client/pull/6328)

- Apollo Link core and HTTP related functionality has been merged into `@apollo/client`. Functionality that was previously available through the `apollo-link`, `apollo-link-http-common` and `apollo-link-http` packages is now directly available from `@apollo/client` (e.g. `import { HttpLink } from '@apollo/client'`). The `ApolloClient` constructor has also been updated to accept new `uri`, `headers` and `credentials` options. If `uri` is specified, Apollo Client will take care of creating the necessary `HttpLink` behind the scenes. <br/>
  [@hwillson](https://github.com/hwillson) in [#5412](https://github.com/apollographql/apollo-client/pull/5412)

- The `gql` template tag should now be imported from the `@apollo/client` package, rather than the `graphql-tag` package. Although the `graphql-tag` package still works for now, future versions of `@apollo/client` may change the implementation details of `gql` without a major version bump. <br/>
  [@hwillson](https://github.com/hwillson) in [#5451](https://github.com/apollographql/apollo-client/pull/5451)

- `@apollo/client/core` can be used to import the Apollo Client core, which includes everything the main `@apollo/client` package does, except for all React related functionality. <br/>
  [@kamilkisiela](https://github.com/kamilkisiela) in [#5541](https://github.com/apollographql/apollo-client/pull/5541)

- Several deprecated methods have been fully removed:

  - `ApolloClient#initQueryManager`
  - `QueryManager#startQuery`
  - `ObservableQuery#currentResult`

- Apollo Client now supports setting a new `ApolloLink` (or link chain) after `new ApolloClient()` has been called, using the `ApolloClient#setLink` method. <br/>
  [@hwillson](https://github.com/hwillson) in [#6193](https://github.com/apollographql/apollo-client/pull/6193)

- The final time a mutation `update` function is called, it can no longer accidentally read optimistic data from other concurrent mutations, which ensures the use of optimistic updates has no lasting impact on the state of the cache after mutations have finished. <br/>
  [@benjamn](https://github.com/benjamn) in [#6551](https://github.com/apollographql/apollo-client/pull/6551)

- Apollo links that were previously maintained in https://github.com/apollographql/apollo-link have been merged into the Apollo Client project. They should be accessed using the new entry points listed in the [migration guide](./docs/source/migrating/apollo-client-3-migration.md). <br/>
  [@hwillson](https://github.com/hwillson) in [#](TODO)

### `InMemoryCache`

> ⚠️ **Note:** `InMemoryCache` has been significantly redesigned and rewritten in Apollo Client 3.0. Please consult the [migration guide](https://www.apollographql.com/docs/react/v3.0-beta/migrating/apollo-client-3-migration/#cache-improvements) and read the new [documentation](https://www.apollographql.com/docs/react/v3.0-beta/caching/cache-configuration/) to understand everything that has been improved.

- The `InMemoryCache` constructor should now be imported directly from `@apollo/client`, rather than from a separate package. The `apollo-cache-inmemory` package is no longer supported.

  > The `@apollo/client/cache` entry point can be used to import `InMemoryCache` without importing other parts of the Apollo Client codebase. <br/>
  > [@hwillson](https://github.com/hwillson) in [#5577](https://github.com/apollographql/apollo-client/pull/5577)

- **[BREAKING]** `FragmentMatcher`, `HeuristicFragmentMatcher`, and `IntrospectionFragmentMatcher` have all been removed. We now recommend using `InMemoryCache`’s `possibleTypes` option instead. For more information see the [Defining `possibleTypes` manually](https://www.apollographql.com/docs/react/v3.0-beta/data/fragments/#defining-possibletypes-manually) section of the docs. <br/>
  [@benjamn](https://github.com/benjamn) in [#5073](https://github.com/apollographql/apollo-client/pull/5073)

- **[BREAKING]** As promised in the [Apollo Client 2.6 blog post](https://blog.apollographql.com/whats-new-in-apollo-client-2-6-b3acf28ecad1), all cache results are now frozen/immutable. <br/>
  [@benjamn](https://github.com/benjamn) in [#5153](https://github.com/apollographql/apollo-client/pull/5153)

- **[BREAKING]** Eliminate "generated" cache IDs to avoid normalizing objects with no meaningful ID, significantly reducing cache memory usage. This might be a backwards-incompatible change if your code depends on the precise internal representation of normalized data in the cache. <br/>
  [@benjamn](https://github.com/benjamn) in [#5146](https://github.com/apollographql/apollo-client/pull/5146)

- **[BREAKING]** `InMemoryCache` will no longer merge the fields of written objects unless the objects are known to have the same identity, and the values of fields with the same name will not be recursively merged unless a custom `merge` function is defined by a field policy for that field, within a type policy associated with the `__typename` of the parent object. <br/>
  [@benjamn](https://github.com/benjamn) in [#5603](https://github.com/apollographql/apollo-client/pull/5603)

- **[BREAKING]** `InMemoryCache` now _throws_ when data with missing or undefined query fields is written into the cache, rather than just warning in development. <br/>
  [@benjamn](https://github.com/benjamn) in [#6055](https://github.com/apollographql/apollo-client/pull/6055)

- **[BREAKING]** `client|cache.writeData` have been fully removed. `writeData` usage is one of the easiest ways to turn faulty assumptions about how the cache represents data internally, into cache inconsistency and corruption. `client|cache.writeQuery`, `client|cache.writeFragment`, and/or `cache.modify` can be used to update the cache. <br/>
  [@benjamn](https://github.com/benjamn) in [#5923](https://github.com/apollographql/apollo-client/pull/5923)

- `InMemoryCache` now supports tracing garbage collection and eviction. Note that the signature of the `evict` method has been simplified in a potentially backwards-incompatible way. <br/>
  [@benjamn](https://github.com/benjamn) in [#5310](https://github.com/apollographql/apollo-client/pull/5310)

  - **[beta-BREAKING]** Please note that the `cache.evict` method now requires `Cache.EvictOptions`, though it previously supported positional arguments as well. <br/>
    [@danReynolds](https://github.com/danReynolds) in [#6141](https://github.com/apollographql/apollo-client/pull/6141)
    [@benjamn](https://github.com/benjamn) in [#6364](https://github.com/apollographql/apollo-client/pull/6364)

  - Removing an entity object using the `cache.evict` method does not automatically remove dangling references to that entity elsewhere in the cache, but dangling references will be automatically filtered from lists whenever those lists are read from the cache. You can define a custom field `read` function to customize this behavior. See [#6412](https://github.com/apollographql/apollo-client/pull/6412), [#6425](https://github.com/apollographql/apollo-client/pull/6425), and [#6454](https://github.com/apollographql/apollo-client/pull/6454) for further explanation.

- Cache methods that would normally trigger a broadcast, like `cache.evict`, `cache.writeQuery`, and `cache.writeFragment`, can now be called with a named options object, which supports a `broadcast: boolean` property that can be used to silence the broadcast, for situations where you want to update the cache multiple times without triggering a broadcast each time. <br/>
  [@benjamn](https://github.com/benjamn) in [#6288](https://github.com/apollographql/apollo-client/pull/6288)

- `InMemoryCache` now `console.warn`s in development whenever non-normalized data is dangerously overwritten, with helpful links to documentation about normalization and custom `merge` functions. <br/>
  [@benjamn](https://github.com/benjamn) in [#6372](https://github.com/apollographql/apollo-client/pull/6372)

- The result caching system (introduced in [#3394](https://github.com/apollographql/apollo-client/pull/3394)) now tracks dependencies at the field level, rather than at the level of whole entity objects, allowing the cache to return identical (`===`) results much more often than before. <br/>
  [@benjamn](https://github.com/benjamn) in [#5617](https://github.com/apollographql/apollo-client/pull/5617)

- `InMemoryCache` now has a method called `modify` which can be used to update the value of a specific field within a specific entity object:

  ```ts
  cache.modify({
    id: cache.identify(post),
    fields: {
      comments(comments: Reference[], { readField }) {
        return comments.filter(
<<<<<<< HEAD
          (comment) => idToRemove !== readField('id', comment)
=======
          (comment) => idToRemove !== readField("id", comment)
>>>>>>> 17500254
        );
      },
    },
  });
  ```

  This API gracefully handles cases where multiple field values are associated with a single field name, and also removes the need for updating the cache by reading a query or fragment, modifying the result, and writing the modified result back into the cache. Behind the scenes, the `cache.evict` method is now implemented in terms of `cache.modify`. <br/>
  [@benjamn](https://github.com/benjamn) in [#5909](https://github.com/apollographql/apollo-client/pull/5909)
  and [#6178](https://github.com/apollographql/apollo-client/pull/6178)

- `InMemoryCache` provides a new API for storing client state that can be updated from anywhere:

  ```ts
<<<<<<< HEAD
  import { makeVar } from '@apollo/client';
=======
  import { makeVar } from "@apollo/client";
>>>>>>> 17500254
  const v = makeVar(123);
  console.log(v()); // 123
  console.log(v(v() + 1)); // 124
  console.log(v()); // 124
<<<<<<< HEAD
  v('asdf'); // TS type error
=======
  v("asdf"); // TS type error
>>>>>>> 17500254
  ```

  These variables are _reactive_ in the sense that updating their values invalidates any previously cached query results that depended on the old values. <br/>
  [@benjamn](https://github.com/benjamn) in
  [#5799](https://github.com/apollographql/apollo-client/pull/5799),
  [#5976](https://github.com/apollographql/apollo-client/pull/5976), and
  [#6512](https://github.com/apollographql/apollo-client/pull/6512)

- Various cache read and write performance optimizations, cutting read and write times by more than 50% in larger benchmarks. <br/>
  [@benjamn](https://github.com/benjamn) in [#5948](https://github.com/apollographql/apollo-client/pull/5948)

- The `cache.readQuery` and `cache.writeQuery` methods now accept an `options.id` string, which eliminates most use cases for `cache.readFragment` and `cache.writeFragment`, and skips the implicit conversion of fragment documents to query documents performed by `cache.{read,write}Fragment`. <br/>
  [@benjamn](https://github.com/benjamn) in [#5930](https://github.com/apollographql/apollo-client/pull/5930)

- Support `cache.identify(entity)` for easily computing entity ID strings. <br/>
  [@benjamn](https://github.com/benjamn) in [#5642](https://github.com/apollographql/apollo-client/pull/5642)

- Support eviction of specific entity fields using `cache.evict(id, fieldName)`. <br/>
  [@benjamn](https://github.com/benjamn) in [#5643](https://github.com/apollographql/apollo-client/pull/5643)

- Make `InMemoryCache#evict` remove data from all `EntityStore` layers. <br/>
  [@benjamn](https://github.com/benjamn) in [#5773](https://github.com/apollographql/apollo-client/pull/5773)

- Stop paying attention to `previousResult` in `InMemoryCache`. <br/>
  [@benjamn](https://github.com/benjamn) in [#5644](https://github.com/apollographql/apollo-client/pull/5644)

- Improve optimistic update performance by limiting cache key diversity. <br/>
  [@benjamn](https://github.com/benjamn) in [#5648](https://github.com/apollographql/apollo-client/pull/5648)

- Custom field `read` functions can read from neighboring fields using the `readField(fieldName)` helper, and may also read fields from other entities by calling `readField(fieldName, objectOrReference)`. <br/>
  [@benjamn](https://github.com/benjamn) in [#5651](https://github.com/apollographql/apollo-client/pull/5651)

- Expose cache `modify` and `identify` to the mutate `update` function. <br/>
  [@hwillson](https://github.com/hwillson) in [#5956](https://github.com/apollographql/apollo-client/pull/5956)

- Add a default `gc` implementation to `ApolloCache`. <br/>
  [@justinwaite](https://github.com/justinwaite) in [#5974](https://github.com/apollographql/apollo-client/pull/5974)

### React

- **[BREAKING]** The `QueryOptions`, `MutationOptions`, and `SubscriptionOptions` React Apollo interfaces have been renamed to `QueryDataOptions`, `MutationDataOptions`, and `SubscriptionDataOptions` (to avoid conflicting with similarly named and exported Apollo Client interfaces).

- **[BREAKING]** Results with `loading: true` will no longer redeliver previous data, though they may provide partial data from the cache, when available. <br/>
  [@benjamn](https://github.com/benjamn) in [#6566](https://github.com/apollographql/apollo-client/pull/6566)

- **[BREAKING?]** Remove `fixPolyfills.ts`, except when bundling for React Native. If you have trouble with `Map` or `Set` operations due to frozen key objects in React Native, either update React Native to version 0.59.0 (or 0.61.x, if possible) or investigate why `fixPolyfills.native.js` is not included in your bundle. <br/>
  [@benjamn](https://github.com/benjamn) in [#5962](https://github.com/apollographql/apollo-client/pull/5962)

- The contents of the `@apollo/react-hooks` package have been merged into `@apollo/client`, enabling the following all-in-one `import`:

  ```ts
  import { ApolloClient, ApolloProvider, useQuery } from "@apollo/client";
  ```

  [@hwillson](https://github.com/hwillson) in [#5357](https://github.com/apollographql/apollo-client/pull/5357)

- React SSR features (previously accessed via `@apollo/react-ssr`) can now be accessed from the separate Apollo Client entry point of `@apollo/client/react/ssr`. These features are not included in the default `@apollo/client` bundle. <br/>
  [@hwillson](https://github.com/hwillson) in [#6499](https://github.com/apollographql/apollo-client/pull/6499)

### General

- **[BREAKING]** Removed `graphql-anywhere` since it's no longer used by Apollo Client. <br/>
  [@hwillson](https://github.com/hwillson) in [#5159](https://github.com/apollographql/apollo-client/pull/5159)

- **[BREAKING]** Removed `apollo-boost` since Apollo Client 3.0 provides a boost like getting started experience out of the box. <br/>
  [@hwillson](https://github.com/hwillson) in [#5217](https://github.com/apollographql/apollo-client/pull/5217)

- **[BREAKING]** We are no longer exporting certain (intended to be) internal utilities. If you are depending on some of the lesser known exports from `apollo-cache`, `apollo-cache-inmemory`, or `apollo-utilities`, they may no longer be available from `@apollo/client`. <br/>
  [@hwillson](https://github.com/hwillson) in [#5437](https://github.com/apollographql/apollo-client/pull/5437) and [#5514](https://github.com/apollographql/apollo-client/pull/5514)

  > Utilities that were previously externally available through the `apollo-utilities` package are now only available by importing from `@apollo/client/utilities`. <br/>
  > [@hwillson](https://github.com/hwillson) in [#5683](https://github.com/apollographql/apollo-client/pull/5683)

- Make sure all `graphql-tag` public exports are re-exported. <br/>
  [@hwillson](https://github.com/hwillson) in [#5861](https://github.com/apollographql/apollo-client/pull/5861)

- Fully removed `prettier`. The Apollo Client team has decided to no longer automatically enforce code formatting across the codebase. In most cases existing code styles should be followed as much as possible, but this is not a hard and fast rule. <br/>
  [@hwillson](https://github.com/hwillson) in [#5227](https://github.com/apollographql/apollo-client/pull/5227)

- Make sure `ApolloContext` plays nicely with IE11 when storing the shared context. <br/>
  [@ms](https://github.com/ms) in [#5840](https://github.com/apollographql/apollo-client/pull/5840)

- Migrated React Apollo HOC and Components functionality into Apollo Client, making it accessible from `@apollo/client/react/components` and `@apollo/client/react/hoc` entry points. <br/>
  [@hwillson](https://github.com/hwillson) in [#6558](https://github.com/apollographql/apollo-client/pull/6558)

- Support passing a `context` object through the link execution chain when using subscriptions. <br/>
  [@sgtpepper43](https://github.com/sgtpepper43) in [#4925](https://github.com/apollographql/apollo-client/pull/4925)

- `MockSubscriptionLink` now supports multiple subscriptions. <br/>
  [@dfrankland](https://github.com/dfrankland) in [#6081](https://github.com/apollographql/apollo-client/pull/6081)

### Bug Fixes

- `useMutation` adjustments to help avoid an infinite loop / too many renders issue, caused by unintentionally modifying the `useState` based mutation result directly. <br/>
  [@hwillson](https://github/com/hwillson) in [#5770](https://github.com/apollographql/apollo-client/pull/5770)

- Missing `__typename` fields no longer cause the `InMemoryCache#diff` result to be marked `complete: false`, if those fields were added by `InMemoryCache#transformDocument` (which calls `addTypenameToDocument`). <br/>
  [@benjamn](https://github.com/benjamn) in [#5787](https://github.com/apollographql/apollo-client/pull/5787)

- Fixed an issue that allowed `@client @export` based queries to lead to extra unnecessary network requests being fired. <br/>
  [@hwillson](https://github.com/hwillson) in [#5946](https://github.com/apollographql/apollo-client/pull/5946)

- Refined `useLazyQuery` types to help prevent runtime errors. <br/>
  [@benmosher](https://github.com/benmosher) in [#5935](https://github.com/apollographql/apollo-client/pull/5935)

- Make sure `@client @export` variables used in watched queries are updated each time the query receives new data that changes the value of the `@export` variable. <br/>
  [@hwillson](https://github.com/hwillson) in [#5986](https://github.com/apollographql/apollo-client/pull/5986)

- Ensure `useMutation` passes a defined `errorPolicy` option into its underlying `ApolloClient.mutate()` call. <br/>
  [@jamesreggio](https://github.com/jamesreggio) in [#5863](https://github.com/apollographql/apollo-client/pull/5863)

- `useQuery`: Prevent new data re-render attempts during an existing render. This helps avoid React 16.13.0's "Cannot update a component from inside the function body of a different component" warning (https://github.com/facebook/react/pull/17099). <br/>
  [@hwillson](https://github.com/hwillson) in [#6107](https://github.com/apollographql/apollo-client/pull/6107)

- Expand `ApolloError` typings to include `ServerError` and `ServerParseError`. <br/>
  [@dmarkow](https://github.com/dmarkow) in [#6319](https://github.com/apollographql/apollo-client/pull/6319)

- Fast responses received over the link chain will no longer conflict with `skip` settings. <br/>
  [@hwillson](https://github.com/hwillson) in [#6587](https://github.com/apollographql/apollo-client/pull/6587)

## Apollo Client 2.6.8

### Apollo Client (2.6.8)

- Update the `fetchMore` type signature to accept `context`. <br/>
  [@koenpunt](https://github.com/koenpunt) in [#5147](https://github.com/apollographql/apollo-client/pull/5147)

- Fix type for `Resolver` and use it in the definition of `Resolvers`. <br />
  [@peoplenarthax](https://github.com/peoplenarthax) in [#4943](https://github.com/apollographql/apollo-client/pull/4943)

- Local state resolver functions now receive a `fragmentMap: FragmentMap`
  object, in addition to the `field: FieldNode` object, via the `info`
  parameter. <br/>
  [@mjlyons](https://github.com/mjlyons) in [#5388](https://github.com/apollographql/apollo-client/pull/5388)

- Documentation updates. <br/>
  [@tomquirk](https://github.com/tomquirk) in [#5645](https://github.com/apollographql/apollo-client/pull/5645) <br/>
  [@Sequoia](https://github.com/Sequoia) in [#5641](https://github.com/apollographql/apollo-client/pull/5641) <br/>
  [@phryneas](https://github.com/phryneas) in [#5628](https://github.com/apollographql/apollo-client/pull/5628) <br/>
  [@AryanJ-NYC](https://github.com/AryanJ-NYC) in [#5560](https://github.com/apollographql/apollo-client/pull/5560)

### GraphQL Anywhere (4.2.6)

- Fix `filter` edge case involving `null`. <br/>
  [@lifeiscontent](https://github.com/lifeiscontent) in [#5110](https://github.com/apollographql/apollo-client/pull/5110)

### Apollo Boost (0.4.7)

- Replace `GlobalFetch` reference with `WindowOrWorkerGlobalScope`. <br/>
  [@abdonrd](https://github.com/abdonrd) in [#5373](https://github.com/apollographql/apollo-client/pull/5373)

- Add `assumeImmutableResults` typing to apollo boost `PresetConfig` interface. <br/>
  [@bencoullie](https://github.com/bencoullie) in [#5571](https://github.com/apollographql/apollo-client/pull/5571)

## Apollo Client (2.6.4)

### Apollo Client (2.6.4)

- Modify `ObservableQuery` to allow queries with `notifyOnNetworkStatusChange`
  to be notified when loading after an error occurs. <br />
  [@jasonpaulos](https://github.com/jasonpaulos) in [#4992](https://github.com/apollographql/apollo-client/pull/4992)

- Add `graphql` as a `peerDependency` of `apollo-cache` and
  `graphql-anywhere`. <br/>
  [@ssalbdivad](https://github.com/ssalbdivad) in [#5081](https://github.com/apollographql/apollo-client/pull/5081)

- Documentation updates. </br>
  [@raibima](https://github.com/raibima) in [#5132](https://github.com/apollographql/apollo-client/pull/5132) <br/>
  [@hwillson](https://github.com/hwillson) in [#5141](https://github.com/apollographql/apollo-client/pull/5141)

## Apollo Client (2.6.3)

### Apollo Client (2.6.3)

- A new `ObservableQuery.resetQueryStoreErrors()` method is now available that
  can be used to clear out `ObservableQuery` query store errors. <br/>
  [@hwillson](https://github.com/hwillson) in [#4941](https://github.com/apollographql/apollo-client/pull/4941)
- Documentation updates. <br/>
  [@michael-watson](https://github.com/michael-watson) in [#4940](https://github.com/apollographql/apollo-client/pull/4940) <br/>
  [@hwillson](https://github.com/hwillson) in [#4969](https://github.com/apollographql/apollo-client/pull/4969)

## Apollo Client (2.6.1)

### Apollo Utilities 1.3.2

- Reimplement `isEqual` without pulling in massive `lodash.isequal`. <br/>
  [@benjamn](https://github.com/benjamn) in [#4924](https://github.com/apollographql/apollo-client/pull/4924)

## Apollo Client (2.6.1)

- In all Apollo Client packages, the compilation of `lib/bundle.esm.js` to `lib/bundle.cjs.js` and `lib/bundle.umd.js` now uses Babel instead of Rollup, since Babel correctly compiles some [edge cases](https://github.com/apollographql/apollo-client/issues/4843#issuecomment-495717720) that neither Rollup nor TypeScript compile correctly. <br/>
  [@benjamn](https://github.com/benjamn) in [#4911](https://github.com/apollographql/apollo-client/pull/4911)

### Apollo Cache In-Memory 1.6.1

- Pretend that `__typename` exists on the root Query when matching fragments. <br/>
  [@benjamn](https://github.com/benjamn) in [#4853](https://github.com/apollographql/apollo-client/pull/4853)

### Apollo Utilities 1.3.1

- The `isEqual` function has been reimplemented using the `lodash.isequal` npm package, to better support circular references. Since the `lodash.isequal` package is already used by `react-apollo`, this change is likely to decrease total bundle size. <br/>
  [@capaj](https://github.com/capaj) in [#4915](https://github.com/apollographql/apollo-client/pull/4915)

## Apollo Client (2.6.0)

- In production, `invariant(condition, message)` failures will now include
  a unique error code that can be used to trace the error back to the
  point of failure. <br/>
  [@benjamn](https://github.com/benjamn) in [#4521](https://github.com/apollographql/apollo-client/pull/4521)

### Apollo Client 2.6.0

- If you can be sure your application code does not modify cache result objects (see `freezeResults` note below), you can unlock substantial performance improvements by communicating this assumption via

  ```ts
  new ApolloClient({ assumeImmutableResults: true });
  ```

  which allows the client to avoid taking defensive snapshots of past results using `cloneDeep`, as explained by [@benjamn](https://github.com/benjamn) in [#4543](https://github.com/apollographql/apollo-client/pull/4543).

- Identical overlapping queries are now deduplicated internally by `apollo-client`, rather than using the `apollo-link-dedup` package. <br/>
  [@benjamn](https://github.com/benjamn) in commit [7cd8479f](https://github.com/apollographql/apollo-client/pull/4586/commits/7cd8479f27ce38930f122e4f703c4081a75a63a7)

- The `FetchPolicy` type has been split into two types, so that passing `cache-and-network` to `ApolloClient#query` is now forbidden at the type level, whereas previously it was forbidden by a runtime `invariant` assertion:

  ```ts
  export type FetchPolicy =
<<<<<<< HEAD
    | 'cache-first'
    | 'network-only'
    | 'cache-only'
    | 'no-cache'
    | 'standby';

  export type WatchQueryFetchPolicy = FetchPolicy | 'cache-and-network';
=======
    | "cache-first"
    | "network-only"
    | "cache-only"
    | "no-cache"
    | "standby";

  export type WatchQueryFetchPolicy = FetchPolicy | "cache-and-network";
>>>>>>> 17500254
  ```

  The exception thrown if you ignore the type error has also been improved to explain the motivation behind this restriction. <br/>
  [Issue #3130 (comment)](https://github.com/apollographql/apollo-client/issues/3130#issuecomment-478409066) and commit [cf069bc7](github.com/apollographql/apollo-client/commit/cf069bc7ee6577092234b0eb0ac32e05d50f5a1c)

- Avoid updating (and later invalidating) cache watches when `fetchPolicy` is `'no-cache'`. <br/>
  [@bradleyayers](https://github.com/bradleyayers) in [PR #4573](https://github.com/apollographql/apollo-client/pull/4573), part of [issue #3452](https://github.com/apollographql/apollo-client/issues/3452)

- Remove temporary `queryId` after `fetchMore` completes. <br/>
  [@doomsower](https://github.com/doomsower) in [#4440](https://github.com/apollographql/apollo-client/pull/4440)

- Call `clearStore` callbacks after clearing store. <br/>
  [@ds8k](https://github.com/ds8k) in [#4695](https://github.com/apollographql/apollo-client/pull/4695)

- Perform all `DocumentNode` transforms once, and cache the results. <br/>
  [@benjamn](https://github.com/benjamn) in [#4601](https://github.com/apollographql/apollo-client/pull/4601)

- Accommodate `@client @export` variable changes in `ObservableQuery`. <br/>
  [@hwillson](https://github.com/hwillson) in [#4604](https://github.com/apollographql/apollo-client/pull/4604)

- Support the `returnPartialData` option for watched queries again. <br/>
  [@benjamn](https://github.com/benjamn) in [#4743](https://github.com/apollographql/apollo-client/pull/4743)

- Preserve `networkStatus` for incomplete `cache-and-network` queries. <br/>
  [@benjamn](https://github.com/benjamn) in [#4765](https://github.com/apollographql/apollo-client/pull/4765)

- Preserve `cache-and-network` `fetchPolicy` when refetching. <br/>
  [@benjamn](https://github.com/benjamn) in [#4840](https://github.com/apollographql/apollo-client/pull/4840)

- Update the React Native docs to remove the request for external example apps that we can link to. We're no longer going to manage a list of external example apps. <br />
  [@hwillson](https://github.com/hwillson) in [#4531](https://github.com/apollographql/apollo-client/pull/4531)

- Polling queries are no longer batched together, so their scheduling should be more predictable. <br/>
  [@benjamn](https://github.com/benjamn) in [#4800](https://github.com/apollographql/apollo-client/pull/4800)

### Apollo Cache In-Memory 1.6.0

- Support `new InMemoryCache({ freezeResults: true })` to help enforce immutability. <br/>
  [@benjamn](https://github.com/benjamn) in [#4514](https://github.com/apollographql/apollo-client/pull/4514)

- Allow `IntrospectionFragmentMatcher` to match fragments against the root `Query`, as `HeuristicFragmentMatcher` does. <br/>
  [@rynobax](https://github.com/rynobax) in [#4620](https://github.com/apollographql/apollo-client/pull/4620)

- Rerential identity (`===`) of arrays in cache results will now be preserved for unchanged data. <br/>
  [@benjamn](https://github.com/benjamn) in commit [f3091d6a](https://github.com/apollographql/apollo-client/pull/4586/commits/f3091d6a7e91be98549baea58903282cc540f460)

- Avoid adding `__typename` field to `@client` selection sets that have been `@export`ed as input variables. <br/>
  [@benjamn](https://github.com/benjamn) in [#4784](https://github.com/apollographql/apollo-client/pull/4784)

### GraphQL Anywhere 4.2.2

- The `graphql` function can now be configured to ignore `@include` and
  `@skip` directives (useful when walking a fragment to generate prop types
  or filter result data). <br/>
  [@GreenGremlin](https://github.com/GreenGremlin) in [#4373](https://github.com/apollographql/apollo-client/pull/4373)

## Apollo Client 2.5.1

### apollo-client 2.5.1

- Fixes `A tuple type element list cannot be empty` issue. <br/>
  [@benjamn](https://github.com/benjamn) in [#4502](https://github.com/apollographql/apollo-client/pull/4502)

### graphql-anywhere 4.2.1

- Adds back the missing `graphql-anywhere/lib/async` entry point. <br/>
  [@benjamn](https://github.com/benjamn) in [#4503](https://github.com/apollographql/apollo-client/pull/4503)

## Apollo Client (2.5.0)

### Apollo Client (2.5.0)

- Introduces new local state management features (client-side schema
  and local resolver / `@client` support) and many overall code improvements,
  to help reduce the Apollo Client bundle size. <br/>
  [#4361](https://github.com/apollographql/apollo-client/pull/4361)
- Revamped CJS and ESM bundling approach with Rollup. <br/>
  [@rosskevin](https://github.com/rosskevin) in [#4261](https://github.com/apollographql/apollo-client/pull/4261)
- Fixes an issue where the `QueryManager` was accidentally returning cached
  data for `network-only` queries. <br/>
  [@danilobuerger](https://github.com/danilobuerger) in [#4352](https://github.com/apollographql/apollo-client/pull/4352)
- Fixed an issue in the repo `.gitattributes` that was causing binary files
  to have their line endings adjusted, and cleaned up corrupted documentation
  images (ref: https://github.com/apollographql/apollo-client/pull/4232). <br/>
  [@rajington](https://github.com/rajington) in [#4438](https://github.com/apollographql/apollo-client/pull/4438)
- Improve (and shorten) query polling implementation. <br/>
  [PR #4337](https://github.com/apollographql/apollo-client/pull/4337)

## Apollo Client (2.4.13)

### Apollo Client (2.4.13)

- Resolve "invalidate" -> "invalidated" typo in `QueryManager`. <br/>
  [@quazzie](https://github.com/quazzie) in [#4041](https://github.com/apollographql/apollo-client/pull/4041)

- Properly type `setQuery` and fix now typed callers. <br/>
  [@danilobuerger](https://github.com/danilobuerger) in [#4369](https://github.com/apollographql/apollo-client/pull/4369)

- Align with the React Apollo decision that result `data` should be
  `TData | undefined` instead of `TData | {}`. <br/>
  [@danilobuerger](https://github.com/danilobuerger) in [#4356](https://github.com/apollographql/apollo-client/pull/4356)

- Documentation updates. <br/>
  [@danilobuerger](https://github.com/danilobuerger) in [#4340](https://github.com/apollographql/apollo-client/pull/4340) <br />
  [@justyn-clark](https://github.com/justyn-clark) in [#4383](https://github.com/apollographql/apollo-client/pull/4383) <br />
  [@jtassin](https://github.com/jtassin) in [#4287](https://github.com/apollographql/apollo-client/pull/4287) <br />
  [@Gongreg](https://github.com/Gongreg) in [#4386](https://github.com/apollographql/apollo-client/pull/4386) <br />
  [@davecardwell](https://github.com/davecardwell) in [#4399](https://github.com/apollographql/apollo-client/pull/4399) <br />
  [@michaelknoch](https://github.com/michaelknoch) in [#4384](https://github.com/apollographql/apollo-client/pull/4384) <br />

## Apollo Client (2.4.12)

### Apollo Client (2.4.12)

- Support `ApolloClient#stop` method for safe client disposal. <br/>
  [PR #4336](https://github.com/apollographql/apollo-client/pull/4336)

## Apollo Client (2.4.11)

- Added explicit dependencies on the
  [`tslib`](https://www.npmjs.com/package/tslib) package to all client
  packages to fix
  [Issue #4332](https://github.com/apollographql/apollo-client/issues/4332).

### Apollo Client (2.4.11)

- Reverted some breaking changes accidentally released in a patch version
  (2.4.10). [PR #4334](https://github.com/apollographql/apollo-client/pull/4334)

## Apollo Client (2.4.10)

### Apollo Client (2.4.10)

- The `apollo-client` package no longer exports a `printAST` function from
  `graphql/language/printer`. If you need this functionality, import it
  directly: `import { print } from "graphql/language/printer"`

- Query polling now uses a simpler scheduling strategy based on a single
  `setTimeout` interval rather than multiple `setInterval` timers. The new
  timer fires at the rate of the fastest polling interval, and queries
  with longer polling intervals fire whenever the time elapsed since they
  last fired exceeds their desired interval. <br/>
  [PR #4243](https://github.com/apollographql/apollo-client/pull/4243)

### Apollo Cache In-Memory (1.4.1)

- The `optimism` npm package has been updated to a version (0.6.9) that
  provides its own TypeScript declarations, which should fix problems like
  [Issue #4327](https://github.com/apollographql/apollo-client/issues/4327). <br/>
  [PR #4331](https://github.com/apollographql/apollo-client/pull/4331)

- Error messages involving GraphQL queries now print the queries using
  `JSON.stringify` instead of the `print` function exported by the
  `graphql` package, to avoid pulling unnecessary printing logic into your
  JavaScript bundle. <br/>
  [PR #4234](https://github.com/apollographql/apollo-client/pull/4234)

- The `QueryKeyMaker` abstraction has been removed, meaning that cache
  results for non-identical queries (or sub-queries) with equivalent
  structure will no longer be cached together. This feature was a nice
  optimization in certain specific use cases, but it was not worth the
  additional complexity or bundle size. <br/>
  [PR #4245](https://github.com/apollographql/apollo-client/pull/4245)

### Apollo Utilities (1.1.1)

- The `flattenSelections` helper function is no longer exported from
  `apollo-utilities`, since `getDirectiveNames` has been reimplemented
  without using `flattenSelections`, and `flattenSelections` has no clear
  purpose now. If you need the old functionality, use a visitor:

  ```ts
  import { visit } from 'graphql/language/visitor';

  function flattenSelections(selection: SelectionNode) {
    const selections: SelectionNode[] = [];
    visit(selection, {
      SelectionSet(ss) {
        selections.push(...ss.selections);
      },
    });
    return selections;
  }
  ```

## Apollo Client (2.4.9)

### Apollo Client (2.4.9)

- Apollo Client has been updated to use `graphql` 14.x as a dev dependency. <br/>
  [@hwillson](https://github.com/hwillson) in [#4233](https://github.com/apollographql/apollo-client/pull/4233)

- The `onClearStore` function can now be used to register callbacks that should
  be triggered when calling `clearStore`. <br/>
  [@joe-re](https://github.com/joe-re) in [#4082](https://github.com/apollographql/apollo-client/pull/4082)

- Make `isApolloError` available for external use. <br/>
  [@FredyC](https://github.com/FredyC) in [#4223](https://github.com/apollographql/apollo-client/pull/4223)

- The `QueryManager` now calls `complete` on the observables used by
  Apollo Client's Subscription handling. This gives finite subscriptions a
  chance to handle cleanup. <br/>
  [@sujeetsr](https://github.com/sujeetsr) in [#4290](https://github.com/apollographql/apollo-client/pull/4290)

- Documentation updates. <br/>
  [@lifedup](https://github.com/lifedup) in [#3931](https://github.com/apollographql/apollo-client/pull/3931) <br />
  [@Dem0n3D](https://github.com/Dem0n3D) in [#4008](https://github.com/apollographql/apollo-client/pull/4008) <br />
  [@anand-sundaram-zocdoc](https://github.com/anand-sundaram-zocdoc) in [#4009](https://github.com/apollographql/apollo-client/pull/4009) <br />
  [@mattphoto](https://github.com/mattphoto) in [#4026](https://github.com/apollographql/apollo-client/pull/4026) <br />
  [@birge](https://github.com/birge) in [#4029](https://github.com/apollographql/apollo-client/pull/4029) <br />
  [@mxstbr](https://github.com/mxstbr) in [#4127](https://github.com/apollographql/apollo-client/pull/4127) <br/>
  [@Caerbannog](https://github.com/Caerbannog) in [#4140](https://github.com/apollographql/apollo-client/pull/4140) <br/>
  [@jedwards1211](https://github.com/jedwards1211) in [#4179](https://github.com/apollographql/apollo-client/pull/4179) <br/>
  [@nutboltu](https://github.com/nutboltu) in [#4182](https://github.com/apollographql/apollo-client/pull/4182) <br/>
  [@CarloPalinckx](https://github.com/CarloPalinckx) in [#4189](https://github.com/apollographql/apollo-client/pull/4189) <br/>
  [@joebernard](https://github.com/joebernard) in [#4206](https://github.com/apollographql/apollo-client/pull/4206) <br/>
  [@evans](https://github.com/evans) in [#4213](https://github.com/apollographql/apollo-client/pull/4213) <br/>
  [@danilobuerger](https://github.com/danilobuerger) in [#4214](https://github.com/apollographql/apollo-client/pull/4214) <br/>
  [@stubailo](https://github.com/stubailo) in [#4220](https://github.com/apollographql/apollo-client/pull/4220) <br/>
  [@haysclark](https://github.com/haysclark) in [#4255](https://github.com/apollographql/apollo-client/pull/4255) <br/>
  [@shelmire](https://github.com/shelmire) in [#4266](https://github.com/apollographql/apollo-client/pull/4266) <br/>
  [@peggyrayzis](https://github.com/peggyrayzis) in [#4280](https://github.com/apollographql/apollo-client/pull/4280) <br/>
  [@caydie-tran](https://github.com/caydie-tran) in [#4300](https://github.com/apollographql/apollo-client/pull/4300)

### Apollo Utilities (1.1.0)

- Transformation utilities have been refactored to work with `graphql` 14.x.
  GraphQL AST's are no longer being directly modified. <br/>
  [@hwillson](https://github.com/hwillson) in [#4233](https://github.com/apollographql/apollo-client/pull/4233)

### Apollo Cache In-Memory (1.4.0)

- The speed and memory usage of optimistic reads and writes has been
  improved dramatically using a new layering technique that does not
  require copying the non-optimistic contents of the cache. <br/>
  [PR #4319](https://github.com/apollographql/apollo-client/pull/4319/)

- The `RecordingCache` abstraction has been removed, and thus is no longer
  exported from `apollo-cache-inmemory`. <br/>
  [PR #4319](https://github.com/apollographql/apollo-client/pull/4319/)

- Export the optimism `wrap` function using ES2015 export syntax, instead of
  CommonJS. <br/>
  [@ardatan](https://github.com/ardatan) in [#4158](https://github.com/apollographql/apollo-client/pull/4158)

## Apollo Client (2.4.8)

### Apollo Client (2.4.8)

- Documentation and config updates. <br/>
  [@justinanastos](https://github.com/justinanastos) in [#4187](https://github.com/apollographql/apollo-client/pull/4187) <br/>
  [@PowerKiKi](https://github.com/PowerKiKi) in [#3693](https://github.com/apollographql/apollo-client/pull/3693) <br/>
  [@nandito](https://github.com/nandito) in [#3865](https://github.com/apollographql/apollo-client/pull/3865)

- Schema/AST tranformation utilities have been updated to work properly with
  `@client` directives. <br/>
  [@justinmakaila](https://github.com/justinmakaila) in [#3482](https://github.com/apollographql/apollo-client/pull/3482)

### Apollo Cache In-Memory (1.3.12)

- Avoid using `DepTrackingCache` for optimistic reads.
  [PR #4521](https://github.com/apollographql/apollo-client/pull/4251)

- When creating an `InMemoryCache` object, it's now possible to disable the
  result caching behavior introduced in [#3394](https://github.com/apollographql/apollo-client/pull/3394),
  either for diagnostic purposes or because the benefit of caching repeated
  reads is not worth the extra memory usage in your application:
  ```ts
  new InMemoryCache({
    resultCaching: false,
  });
  ```
  Part of [PR #4521](https://github.com/apollographql/apollo-client/pull/4251).

## Apollo Client (2.4.7)

### Apollo Client (2.4.7)

- The `ApolloClient` constructor has been updated to accept `name` and
  `version` params, that can be used to support Apollo Server [Client Awareness](https://www.apollographql.com/docs/apollo-server/v2/features/metrics.html#Client-Awareness)
  functionality. These client awareness properties are passed into the
  defined Apollo Link chain, and are then ultimately sent out as custom
  headers with outgoing requests. <br/>
  [@hwillson](https://github.com/hwillson) in [#4154](https://github.com/apollographql/apollo-client/pull/4154)

### Apollo Boost (0.1.22)

- No changes.

### Apollo Cache (1.1.21)

- No changes.

### Apollo Cache In-Memory (1.3.11)

- No changes.

### Apollo Utilities (1.0.26)

- No changes.

### Graphql Anywhere (4.1.23)

- No changes.

## Apollo Client (2.4.6)

### Apollo Cache In-Memory (1.3.10)

- Added some `return`s to prevent errors with `noImplicitReturns`
  TypeScript rule.
  [PR #4137](https://github.com/apollographql/apollo-client/pull/4137)

- Exclude the `src/` directory when publishing `apollo-cache-inmemory`.
  [Issue #4083](https://github.com/apollographql/apollo-client/issues/4083)

## Apollo Client (2.4.5)

- Optimistic tests cleanup.
  [PR #3834](https://github.com/apollographql/apollo-client/pull/3834) by
  [@joshribakoff](https://github.com/joshribakoff)

- Documentation updates.
  [PR #3840](https://github.com/apollographql/apollo-client/pull/3840) by
  [@chentsulin](https://github.com/chentsulin) and
  [PR #3844](https://github.com/apollographql/apollo-client/pull/3844) by
  [@lorensr](https://github.com/lorensr)

- Implement `ObservableQuery#isDifferentFromLastResult` to fix
  [Issue #4054](https://github.com/apollographql/apollo-client/issues/4054) and
  [Issue #4031](https://github.com/apollographql/apollo-client/issues/4031).
  [PR #4069](https://github.com/apollographql/apollo-client/pull/4069)

### Apollo Cache (1.1.20)

- Add `readQuery` test to make sure options aren't mutated.
  [@CarloPalinckx](https://github.com/CarloPalinckx) in
  [#3838](https://github.com/apollographql/apollo-client/pull/3838)

### Apollo Cache In-Memory (1.3.9)

- Avoid modifying source objects when merging cache results.
  [Issue #4081](https://github.com/apollographql/apollo-client/issues/4081)
  [PR #4089](https://github.com/apollographql/apollo-client/pull/4089)

### Apollo Utilities (1.0.25)

- Fix `apollo-utilities` `isEqual` bug due to missing `hasOwnProperty`
  check. [PR #4072](https://github.com/apollographql/apollo-client/pull/4072)
  by [@samkline](https://github.com/samkline)

## Apollo Client (2.4.4)

### Apollo Utilities (1.0.24)

- Discard property accessor functions in `cloneDeep` helper, to fix
  [issue #4034](https://github.com/apollographql/apollo-client/issues/4034).

- Unconditionally remove `cloneDeep` property accessors.
  [PR #4039](https://github.com/apollographql/apollo-client/pull/4039)

- Avoid copying non-enumerable and/or `Symbol` keys in `cloneDeep`.
  [PR #4052](https://github.com/apollographql/apollo-client/pull/4052)

### Apollo Cache In-Memory (1.3.7)

- Throw when querying non-scalar objects without a selection set.
  [Issue #4025](https://github.com/apollographql/apollo-client/issues/4025)
  [PR #4038](https://github.com/apollographql/apollo-client/pull/4038)

- Work around spec non-compliance of `Map#set` and `Set#add` in IE11.
  [Issue #4024](https://github.com/apollographql/apollo-client/issues/4024)
  [PR #4012](https://github.com/apollographql/apollo-client/pull/4012)

## Apollo Client (2.4.3)

- Add additional checks to make sure we don't try to set the network status
  of queries in the store, when the store doesn't exist. <br/>
  [@i6mi6](https://github.com/i6mi6) in [#3914](https://github.com/apollographql/apollo-client/pull/3914)
- Documentation updates. <br/>
  [@shanonvl](https://github.com/shanonvl) in [#3925](https://github.com/apollographql/apollo-client/pull/3925) <br/>
  [@ojh102](https://github.com/ojh102) in [#3920](https://github.com/apollographql/apollo-client/pull/3920) <br/>
  [@Bkucera](https://github.com/Bkucera) in [#3919](https://github.com/apollographql/apollo-client/pull/3919) <br/>
  [@j4chou](https://github.com/j4chou) in [#3915](https://github.com/apollographql/apollo-client/pull/3915) <br/>
  [@billfienberg](https://github.com/billfienberg) in [#3886](https://github.com/apollographql/apollo-client/pull/3886) <br/>
  [@TLadd](https://github.com/TLadd) in [#3884](https://github.com/apollographql/apollo-client/pull/3884)

- The `ObservableQuery` class now makes a deep clone of `lastResult` when
  first received, so that the `isDifferentResult` logic will not be
  confused if the result object is modified later.
  [Issue #3992](https://github.com/apollographql/apollo-client/issues/3992)
  [PR #4032](https://github.com/apollographql/apollo-client/pull/4032/commits/e66027c5341dc7aaf71ee7ffcba1305b9a553525)

### Apollo Cache In-Memory (1.3.6)

- Optimize repeated `apollo-cache-inmemory` reads by caching partial query
  results, for substantial performance improvements. As a consequence, watched
  queries will not be rebroadcast unless the data have changed.
  [PR #3394](https://github.com/apollographql/apollo-client/pull/3394)

- Include root ID and fragment matcher function in cache keys computed by
  `StoreReader#executeStoreQuery` and `executeSelectionSet`, and work
  around bugs in the React Native `Map` and `Set` polyfills.
  [PR #3964](https://github.com/apollographql/apollo-client/pull/3964)
  [React Native PR #21492 (pending)](https://github.com/facebook/react-native/pull/21492)

- The `apollo-cache-inmemory` package now allows `graphql@^14.0.0` as a
  peer dependency.
  [Issue #3978](https://github.com/apollographql/apollo-client/issues/3978)

- The `apollo-cache-inmemory` package now correctly broadcasts changes
  even when the new data is `===` to the old data, since the contents of
  the data object may have changed.
  [Issue #3992](https://github.com/apollographql/apollo-client/issues/3992)
  [PR #4032](https://github.com/apollographql/apollo-client/pull/4032/commits/d6a673fbc1444e115e90cc9e4c7fa3fc67bb7e56)

### Apollo GraphQL Anywhere (4.1.20)

- Make `graphql-anywhere` `filter` function generic (typescript). <br/>
  [@minznerjosh](https://github.com/minznerjosh) in [#3929](https://github.com/apollographql/apollo-client/pull/3929)

### Apollo Utilities (1.0.22)

- The `fclone` package has been replaced with a custom `cloneDeep`
  implementation that is tolerant of cycles, symbol properties, and
  non-enumerable properties.
  [PR #4032](https://github.com/apollographql/apollo-client/pull/4032/commits/78e2ad89f950da2829f49c7876f968adb2bc1302)

### Apollo Boost (0.1.17)

- Remove duplicate InMemoryCache export for Babel 6 compatibility.
  [Issue #3910](https://github.com/apollographql/apollo-client/issues/3910)
  [PR #3932](https://github.com/apollographql/apollo-client/pull/3932)

### Apollo Cache (1.1.18)

- No changes.

## Apollo Client (2.4.2)

### Apollo Client (2.4.2)

- Apollo Client no longer deep freezes query results.
  [@hwillson](https://github.com/hwillson) in [#3883](https://github.com/apollographql/apollo-client/pull/3883)
- A new `clearStore` method has been added, that will remove all data from
  the store. Unlike `resetStore`, it will not refetch active queries after
  removing store data.
  [@hwillson](https://github.com/hwillson) in [#3885](https://github.com/apollographql/apollo-client/pull/3885)

### Apollo Utilities (1.0.21)

- Replace the custom `cloneDeep` implementation with
  [`fclone`](https://www.npmjs.com/package/fclone), to avoid crashing when
  encountering circular references. <br/>
  [@hwillson](https://github.com/hwillson) in [#3881](https://github.com/apollographql/apollo-client/pull/3881)

### Apollo Boost (0.1.16)

- No changes.

### Apollo Cache (1.1.17)

- No changes.

### Apollo Cache In-Memory (1.2.10)

- No changes.

### Apollo GraphQL Anywhere (4.1.19)

- No changes.

## 2.4.1 (August 26, 2018)

### Apollo Client (2.4.1)

- `mutate`'s `refetchQueries` option now allows queries to include a custom
  `context` option. This `context` will be used when refetching the query.
  For example:

  ```js
  context = {
    headers: {
      token: 'some auth token',
    },
  };
  client.mutate({
    mutation: UPDATE_CUSTOMER_MUTATION,
    variables: {
      userId: user.id,
      firstName,
      ...
    },
    refetchQueries: [{
      query: CUSTOMER_MESSAGES_QUERY,
      variables: { userId: user.id },
      context,
    }],
    context,
  });
  ```

  The `CUSTOMER_MESSAGES_QUERY` above will be refetched using `context`.
  Normally queries are refetched using the original context they were first
  started with, but this provides a way to override the context, if needed. <br/>
  [@hwillson](https://github.com/hwillson) in [#3852](https://github.com/apollographql/apollo-client/pull/3852)

- Documentation updates. <br/>
  [@hwillson](https://github.com/hwillson) in [#3841](https://github.com/apollographql/apollo-client/pull/3841)

### Apollo Boost (0.1.15)

- Various internal infrastructure changes related to building, bundling,
  testing, etc.
  [@hwillson](https://github.com/hwillson) in [#3817](https://github.com/apollographql/apollo-client/pull/3817)

### Apollo Cache (1.1.16)

- Various internal infrastructure changes related to building, bundling,
  testing, etc.
  [@hwillson](https://github.com/hwillson) in [#3817](https://github.com/apollographql/apollo-client/pull/3817)

### Apollo Cache In-Memory (1.2.9)

- Various internal infrastructure changes related to building, bundling,
  testing, etc.
  [@hwillson](https://github.com/hwillson) in [#3817](https://github.com/apollographql/apollo-client/pull/3817)

### Apollo Utilities (1.0.20)

- Various internal infrastructure changes related to building, bundling,
  testing, etc.
  [@hwillson](https://github.com/hwillson) in [#3817](https://github.com/apollographql/apollo-client/pull/3817)

### Apollo GraphQL Anywhere (4.1.18)

- Various internal infrastructure changes related to building, bundling,
  testing, etc.
  [@hwillson](https://github.com/hwillson) in [#3817](https://github.com/apollographql/apollo-client/pull/3817)

## 2.4.0 (August 17, 2018)

### Apollo Client (2.4.0)

- Add proper error handling for subscriptions. If you have defined an `error`
  handler on your subscription observer, it will now be called when an error
  comes back in a result, and the `next` handler will be skipped (similar to
  how we're handling errors with mutations). Previously, the error was
  just passed in the result to the `next` handler. If you don't have an
  `error` handler defined, the previous functionality is maintained, meaning
  the error is passed in the result, giving the next handler a chance to deal
  with it. This should help address backwards compatibility (and is the reason
  for the minor version bumo in this release). <br/>
  [@clayne11](https://github.com/clayne11) in [#3800](https://github.com/apollographql/apollo-client/pull/3800)
- Allow an `optimistic` param to be passed into `ApolloClient.readQuery` and
  `ApolloClient.readFragment`, that when set to `true`, will allow
  optimistic results to be returned. Is `false` by default. <br/>
  [@jay1337](https://github.com/jay1337) in [#2429](https://github.com/apollographql/apollo-client/pull/2429)
- Optimistic tests cleanup. <br/>
  [@joshribakoff](https://github.com/joshribakoff) in [#3713](https://github.com/apollographql/apollo-client/pull/3713)
- Make sure each package has its own `.npmignore`, so they're taken into
  consideration when publishing via lerna. <br/>
  [@hwillson](https://github.com/hwillson) in [#3828](https://github.com/apollographql/apollo-client/pull/3828)
- Documentation updates. <br/>
  [@toolness](https://github.com/toolness) in [#3804](https://github.com/apollographql/apollo-client/pull/3804) <br/>
  [@pungggi](https://github.com/pungggi) in [#3798](https://github.com/apollographql/apollo-client/pull/3798) <br/>
  [@lorensr](https://github.com/lorensr) in [#3748](https://github.com/apollographql/apollo-client/pull/3748) <br/>
  [@joshribakoff](https://github.com/joshribakoff) in [#3730](https://github.com/apollographql/apollo-client/pull/3730) <br/>
  [@yalamber](https://github.com/yalamber) in [#3819](https://github.com/apollographql/apollo-client/pull/3819) <br/>
  [@pschreibs85](https://github.com/pschreibs85) in [#3812](https://github.com/apollographql/apollo-client/pull/3812) <br/>
  [@msreekm](https://github.com/msreekm) in [#3808](https://github.com/apollographql/apollo-client/pull/3808) <br/>
  [@kamaltmo](https://github.com/kamaltmo) in [#3806](https://github.com/apollographql/apollo-client/pull/3806) <br/>
  [@lorensr](https://github.com/lorensr) in [#3739](https://github.com/apollographql/apollo-client/pull/3739) <br/>
  [@brainkim](https://github.com/brainkim) in [#3680](https://github.com/apollographql/apollo-client/pull/3680)

### Apollo Cache In-Memory (1.2.8)

- Fix typo in `console.warn` regarding fragment matching error message. <br/>
  [@combizs](https://github.com/combizs) in [#3701](https://github.com/apollographql/apollo-client/pull/3701)

### Apollo Boost (0.1.14)

- No changes.

### Apollo Cache (1.1.15)

- No changes.

### Apollo Utilities (1.0.19)

- No changes.

### Apollo GraphQL Anywhere (4.1.17)

- No changes.

## 2.3.8 (August 9, 2018)

### Apollo Client (2.3.8)

- Adjusted the `graphql` peer dependency to cover explicit minor ranges.
  Since the ^ operator only covers any minor version if the major version
  is not 0 (since a major version of 0 is technically considered development by
  semver 2), the current ^0.11.0 || ^14.0.0 graphql range doesn't cover
<<<<<<< HEAD
  0.12._ or 0.13._. This fixes the `apollo-client@X has incorrect peer dependency "graphql@^0.11.0 || ^14.0.0"` errors that people might have
=======
  0.12._ or 0.13._. This fixes the `apollo-client@X has incorrect peer
dependency "graphql@^0.11.0 || ^14.0.0"` errors that people might have
>>>>>>> 17500254
  seen using `graphql` 0.12.x or 0.13.x. <br/>
  [@hwillson](https://github.com/hwillson) in [#3746](https://github.com/apollographql/apollo-client/pull/3746)
- Document `setVariables` internal API status. <br/>
  [@PowerKiKi](https://github.com/PowerKiKi) in [#3692](https://github.com/apollographql/apollo-client/pull/3692)
- Corrected `ApolloClient.queryManager` typing as it may be `undefined`. <br/>
  [@danilobuerger](https://github.com/danilobuerger) in [#3661](https://github.com/apollographql/apollo-client/pull/3661)
- Make sure using a `no-cache` fetch policy with subscriptions prevents data
  from being cached. <br/>
  [@hwillson](https://github.com/hwillson) in [#3773](https://github.com/apollographql/apollo-client/pull/3773)
- Fixed an issue that sometimes caused empty query results, when using the
  `no-cache` fetch policy. <br/>
  [@hwillson](https://github.com/hwillson) in [#3777](https://github.com/apollographql/apollo-client/pull/3777)
- Documentation updates. <br/>
  [@hwillson](https://github.com/hwillson) in [#3750](https://github.com/apollographql/apollo-client/pull/3750) <br/>
  [@hwillson](https://github.com/hwillson) in [#3754](https://github.com/apollographql/apollo-client/pull/3754) <br/>
  [@TheMightyPenguin](https://github.com/TheMightyPenguin) in [#3725](https://github.com/apollographql/apollo-client/pull/3725) <br/>
  [@bennypowers](https://github.com/bennypowers) in [#3668](https://github.com/apollographql/apollo-client/pull/3668) <br/>
  [@hwillson](https://github.com/hwillson) in [#3762](https://github.com/apollographql/apollo-client/pull/3762) <br/>
  [@chentsulin](https://github.com/chentsulin) in [#3688](https://github.com/apollographql/apollo-client/pull/3688) <br/>
  [@chentsulin](https://github.com/chentsulin) in [#3687](https://github.com/apollographql/apollo-client/pull/3687) <br/>
  [@ardouglass](https://github.com/ardouglass) in [#3645](https://github.com/apollographql/apollo-client/pull/3645) <br/>
  [@hwillson](https://github.com/hwillson) in [#3764](https://github.com/apollographql/apollo-client/pull/3764) <br/>
  [@hwillson](https://github.com/hwillson) in [#3767](https://github.com/apollographql/apollo-client/pull/3767) <br/>
  [@hwillson](https://github.com/hwillson) in [#3774](https://github.com/apollographql/apollo-client/pull/3774) <br/>
  [@hwillson](https://github.com/hwillson) in [#3779](https://github.com/apollographql/apollo-client/pull/3779)

### Apollo Boost (0.1.13)

- No changes.

### Apollo Cache In-Memory (1.2.7)

- No changes.

### Apollo Cache (1.1.14)

- No changes.

### Apollo Utilities (1.0.18)

- No changes.

### Apollo GraphQL Anywhere (4.1.16)

- No changes.

## 2.3.7 (July 24, 2018)

### Apollo Client (2.3.7)

- Release 2.3.6 broke Typescript compilation. `QueryManager`'s
  `getQueryWithPreviousResult` method included an invalid `variables` return
  type in the auto-generated `core/QueryManager.d.ts` declaration file. The
  type definition had a locally referenced path, that appears to have been
  caused by the typescript compiler getting confused at compile/publish time.
  `getQueryWithPreviousResult` return types are now excplicity identified,
  which helps Typescript avoid the local type reference. For more details,
  see https://github.com/apollographql/apollo-client/issues/3729. <br/>
  [@hwillson](https://github.com/hwillson) in [#3731](https://github.com/apollographql/apollo-client/pull/3731)

### Apollo Boost (0.1.12)

- No changes.

## 2.3.6 (July 24, 2018)

### Apollo Client (2.3.6)

- Documentation updates. <br/>
  [@ananth99](https://github.com/ananth99) in [#3599](https://github.com/apollographql/apollo-client/pull/3599) <br/>
  [@hwillson](https://github.com/hwillson) in [#3635](https://github.com/apollographql/apollo-client/pull/3635) <br/>
  [@JakeDawkins](https://github.com/JakeDawkins) in [#3642](https://github.com/apollographql/apollo-client/pull/3642) <br/>
  [@hwillson](https://github.com/hwillson) in [#3644](https://github.com/apollographql/apollo-client/pull/3644) <br/>
  [@gbau](https://github.com/gbau) in [#3644](https://github.com/apollographql/apollo-client/pull/3600) <br/>
  [@chentsulin](https://github.com/chentsulin) in [#3608](https://github.com/apollographql/apollo-client/pull/3608) <br/>
  [@MikaelCarpenter](https://github.com/MikaelCarpenter) in [#3609](https://github.com/apollographql/apollo-client/pull/3609) <br/>
  [@Gamezpedia](https://github.com/Gamezpedia) in [#3612](https://github.com/apollographql/apollo-client/pull/3612) <br/>
  [@jinxac](https://github.com/jinxac) in [#3647](https://github.com/apollographql/apollo-client/pull/3647) <br/>
  [@abernix](https://github.com/abernix) in [#3705](https://github.com/apollographql/apollo-client/pull/3705) <br/>
  [@dandv](https://github.com/dandv) in [#3703](https://github.com/apollographql/apollo-client/pull/3703) <br/>
  [@hwillson](https://github.com/hwillson) in [#3580](https://github.com/apollographql/apollo-client/pull/3580) <br/>
- Updated `graphql` `peerDependencies` to handle 14.x versions. <br/>
  [@ivank](https://github.com/ivank) in [#3598](https://github.com/apollographql/apollo-client/pull/3598)
- Add optional generic type params for variables on low level methods. <br/>
  [@mvestergaard](https://github.com/mvestergaard) in [#3588](https://github.com/apollographql/apollo-client/pull/3588)
- Add a new `awaitRefetchQueries` config option to the Apollo Client
  `mutate` function, that when set to `true` will wait for all
  `refetchQueries` to be fully refetched, before resolving the mutation
  call. `awaitRefetchQueries` is `false` by default. <br/>
  [@jzimmek](https://github.com/jzimmek) in [#3169](https://github.com/apollographql/apollo-client/pull/3169)

### Apollo Boost (0.1.11)

- Allow `fetch` to be given as a configuration option to `ApolloBoost`. <br/>
  [@mbaranovski](https://github.com/mbaranovski) in [#3590](https://github.com/apollographql/apollo-client/pull/3590)
- The `apollo-boost` `ApolloClient` constructor now warns about unsupported
  options. <br/>
  [@quentin-](https://github.com/quentin-) in [#3551](https://github.com/apollographql/apollo-client/pull/3551)

### Apollo Cache (1.1.13)

- No changes.

### Apollo Cache In-Memory (1.2.6)

- Add `__typename` and `id` properties to `dataIdFromObject` parameter
  (typescript) <br/>
  [@jfurler](https://github.com/jfurler) in [#3641](https://github.com/apollographql/apollo-client/pull/3641)
- Fixed an issue caused by `dataIdFromObject` considering returned 0 values to
  be falsy, instead of being a valid ID, which lead to the store not being
  updated properly in some cases. <br/>
  [@hwillson](https://github.com/hwillson) in [#3711](https://github.com/apollographql/apollo-client/pull/3711)

### Apollo Utilities (1.0.17)

- No changes.

### Apollo GraphQL Anywhere (4.1.15)

- Add support for arrays to `graphql-anywhere`'s filter utility. <br/>
  [@jsweet314](https://github.com/jsweet314) in [#3591](https://github.com/apollographql/apollo-client/pull/3591)
- Fix `Cannot convert object to primitive value` error that was showing up
  when attempting to report a missing property on an object. <br/>
  [@benjie](https://github.com/benjie) in [#3618](https://github.com/apollographql/apollo-client/pull/3618)

## 2.3.5 (June 19, 2018)

### Apollo Client (2.3.5)

- Internal code formatting updates.
  - [@chentsulin](https://github.com/chentsulin) in [#3574](https://github.com/apollographql/apollo-client/pull/3574)
- Documentation updates.
  - [@andtos90](https://github.com/andtos90) in [#3596](https://github.com/apollographql/apollo-client/pull/3596)
  - [@serranoarevalo](https://github.com/serranoarevalo) in [#3554](https://github.com/apollographql/apollo-client/pull/3554)
  - [@cooperka](https://github.com/cooperka) in [#3594](https://github.com/apollographql/apollo-client/pull/3594)
  - [@pravdomil](https://github.com/pravdomil) in [#3587](https://github.com/apollographql/apollo-client/pull/3587)
  - [@excitement-engineer](https://github.com/excitement-engineer) in [#3309](https://github.com/apollographql/apollo-client/pull/3309)

### Apollo Boost (0.1.10)

- No changes.

### Apollo Cache (1.1.12)

- No changes.

### Apollo Cache In-Memory (1.2.5)

- No changes.

### Apollo Utilities (1.0.16)

- Removed unnecessary whitespace from error message.
  - [@mbaranovski](https://github.com/mbaranovski) in [#3593](https://github.com/apollographql/apollo-client/pull/3593)

### Apollo GraphQL Anywhere (4.1.14)

- No changes.

## 2.3.4 (June 13, 2018)

### Apollo Client (2.3.4)

- Export the `QueryOptions` interface, to make sure it can be used by other
  projects (like `apollo-angular`).
- Fixed an issue caused by typescript changes to the constructor
  `defaultOptions` param, that prevented `query` defaults from passing type
  checks.
  ([@hwillson](https://github.com/hwillson) in [#3585](https://github.com/apollographql/apollo-client/pull/3585))

### Apollo Boost (0.1.9)

- No changes

### Apollo Cache (1.1.11)

- No changes

### Apollo Cache In-Memory (1.2.4)

- No changes

### Apollo Utilities (1.0.15)

- No changes

### Apollo GraphQL Anywhere (4.1.13)

- No changes

## 2.3.3 (June 13, 2018)

### Apollo Client (2.3.3)

- Typescript improvements. Made observable query parameterized on data and
  variables: `ObservableQuery<TData, TVariables>`
  ([@excitement-engineer](https://github.com/excitement-engineer) in [#3140](https://github.com/apollographql/apollo-client/pull/3140))
- Added optional generics to cache manipulation methods (typescript).
  ([@mvestergaard](https://github.com/mvestergaard) in [#3541](https://github.com/apollographql/apollo-client/pull/3541))
- Typescript improvements. Created a new `QueryOptions` interface that
  is now used by `ApolloClient.query` options, instead of the previous
  `WatchQueryOptions` interface. This helps reduce confusion (especially
  in the docs) that made it look like `ApolloClient.query` accepted
  `ApolloClient.watchQuery` only options, like `pollingInterval`.
  ([@hwillson](https://github.com/hwillson) in [#3569](https://github.com/apollographql/apollo-client/pull/3569))

### Apollo Boost (0.1.8)

- Allow `cache` to be given as a configuration option to `ApolloBoost`.
  ([@dandean](https://github.com/dandean) in [#3561](https://github.com/apollographql/apollo-client/pull/3561))
- Allow `headers` and `credentials` to be passed in as configuration
  parameters to the `apollo-boost` `ApolloClient` constructor.
  ([@rzane](https://github.com/rzane) in [#3098](https://github.com/apollographql/apollo-client/pull/3098))

### Apollo Cache (1.1.10)

- Added optional generics to cache manipulation methods (typescript).
  ([@mvestergaard](https://github.com/mvestergaard) in [#3541](https://github.com/apollographql/apollo-client/pull/3541))

### Apollo Cache In-Memory (1.2.3)

- Added optional generics to cache manipulation methods (typescript).
  ([@mvestergaard](https://github.com/mvestergaard) in [#3541](https://github.com/apollographql/apollo-client/pull/3541))
- Restore non-enumerability of `resultFields[ID_KEY]`.
  ([@benjamn](https://github.com/benjamn) in [#3544](https://github.com/apollographql/apollo-client/pull/3544))
- Cache query documents transformed by InMemoryCache.
  ([@benjamn](https://github.com/benjamn) in [#3553](https://github.com/apollographql/apollo-client/pull/3553))

### Apollo Utilities (1.0.14)

- Store key names generated by `getStoreKeyName` now leverage a more
  deterministic approach to handling JSON based strings. This prevents store
  key names from differing when using `args` like
  `{ prop1: 'value1', prop2: 'value2' }` and
  `{ prop2: 'value2', prop1: 'value1' }`.
  ([@gdi2290](https://github.com/gdi2290) in [#2869](https://github.com/apollographql/apollo-client/pull/2869))
- Avoid needless `hasOwnProperty` check in `deepFreeze`.
  ([@benjamn](https://github.com/benjamn) in [#3545](https://github.com/apollographql/apollo-client/pull/3545))

### Apollo GraphQL Anywhere (4.1.12)

- No new changes.

## 2.3.2 (May 29, 2018)

### Apollo Client (2.3.2)

- Fix SSR and `cache-and-network` fetch policy
  ([@dastoori](https://github.com/dastoori) in [#3372](https://github.com/apollographql/apollo-client/pull/3372))
- Fixed an issue where the `updateQuery` method passed to
  `ObservableQuery.fetchMore` was receiving the original query variables,
  instead of the new variables that it used to fetch more data.
  ([@abhiaiyer91](https://github.com/abhiaiyer91) in [#3500](https://github.com/apollographql/apollo-client/pull/3500))
- Fixed an issue involving `Object.setPrototypeOf()` not working on JSC
  (Android), by instead setting the `prototype` of `this` manually.
  ([@seklyza](https://github.com/seklyza) in [#3306](https://github.com/apollographql/apollo-client/pull/3306))
- Added safeguards to make sure `QueryStore.initQuery` and
  `QueryStore.markQueryResult` don't try to set the network status of a
  `fetchMoreForQueryId` query, if it does not exist in the store. This was
  happening when a query component was unmounted while a `fetchMore` was still
  in flight.
  ([@conrad-vanl](https://github.com/conrad-vanl) in [#3367](https://github.com/apollographql/apollo-client/pull/3367), [@doomsower](https://github.com/doomsower) in [#3469](https://github.com/apollographql/apollo-client/pull/3469))

### Apollo Boost (0.1.7)

- Various internal code cleanup, tooling and dependency changes.

### Apollo Cache (1.1.9)

- Various internal code cleanup, tooling and dependency changes.

### Apollo Cache In-Memory (1.2.2)

- Fixed an issue that caused fragment only queries to sometimes fail.
  ([@abhiaiyer91](https://github.com/abhiaiyer91) in [#3507](https://github.com/apollographql/apollo-client/pull/3507))
- Fixed cache invalidation for inlined mixed types in union fields within
  arrays.
  ([@dferber90](https://github.com/dferber90) in [#3422](https://github.com/apollographql/apollo-client/pull/3422))

### Apollo Utilities (1.0.13)

- Make `maybeDeepFreeze` a little more defensive, by always using
  `Object.prototype.hasOwnProperty` (to avoid cases where the object being
  frozen doesn't have its own `hasOwnProperty`).
  ([@jorisroling](https://github.com/jorisroling) in [#3418](https://github.com/apollographql/apollo-client/pull/3418))
- Remove certain small internal caches to prevent memory leaks when using SSR.
  ([@brunorzn](https://github.com/brunorzn) in [#3444](https://github.com/apollographql/apollo-client/pull/3444))

### Apollo GraphQL Anywhere (4.1.11)

- Source files are now excluded when publishing to npm.
  ([@hwillson](https://github.com/hwillson) in [#3454](https://github.com/apollographql/apollo-client/pull/3454))<|MERGE_RESOLUTION|>--- conflicted
+++ resolved
@@ -1,5 +1,4 @@
-<<<<<<< HEAD
-## Apollo Client 3.8.0
+# @apollo/client
 
 ## 3.8.0-alpha.0
 
@@ -9,19 +8,9 @@
 
 ### Patch Changes
 
-- [#10340](https://github.com/apollographql/apollo-client/pull/10340) [`4f73c5ca1`](https://github.com/apollographql/apollo-client/commit/4f73c5ca15d367aa23f02018d062f221c4506a4d) Thanks [@alessbell](https://github.com/alessbell)! - Avoid calling `useQuery` `onCompleted` for cache writes
+- [#10229](https://github.com/apollographql/apollo-client/pull/10229) [`4f73c5ca1`](https://github.com/apollographql/apollo-client/commit/4f73c5ca15d367aa23f02018d062f221c4506a4d) Thanks [@alessbell](https://github.com/alessbell)! - Avoid calling `useQuery` `onCompleted` for cache writes
 
 - [#10334](https://github.com/apollographql/apollo-client/pull/10334) [`7d923939d`](https://github.com/apollographql/apollo-client/commit/7d923939dd7e6db7d69f04f598c666104b076e78) Thanks [@jerelmiller](https://github.com/jerelmiller)! - Better handle deferred queries that have cached or partial cached data for them
-
-### Bug fixes
-
-- Avoid calling `useQuery` `onCompleted` callback after cache writes, only after the originating query's network request(s) complete. <br/>
-  [@alessbell](https://github.com/alessbell) in [#10229](https://github.com/apollographql/apollo-client/pull/10229)
-
-## Apollo Client 3.7.2 (2022-12-06)
-=======
-# @apollo/client
->>>>>>> 17500254
 
 ## 3.7.3
 
@@ -81,11 +70,7 @@
 - Implement `preserveHeaderCase` option for `http` context object, enabling preserved header capitalization for non-http-spec-compliant servers. <br/>
   [@mrdoombringer](https://github.com/mrdoombringer) in [#9891](https://github.com/apollographql/apollo-client/pull/9891)
 
-<<<<<<< HEAD
-### Improvements
-=======
 ### Patch Changes
->>>>>>> 17500254
 
 - Delay calling `onCompleted` and `onError` callbacks passed to `useQuery` using `Promise.resolve().then(() => ...)` to fix issue [#9794](https://github.com/apollographql/apollo-client/pull/9794). <br/>
   [@dylanwulf](https://github.com/dylanwulf) in [#9823](https://github.com/apollographql/apollo-client/pull/9823)
@@ -367,11 +352,7 @@
   const { resolver: defaultResolver } = getDefaultConfig.getDefaultValues();
   exports.resolver = {
     ...defaultResolver,
-<<<<<<< HEAD
-    sourceExts: [...defaultResolver.sourceExts, 'cjs'],
-=======
     sourceExts: [...defaultResolver.sourceExts, "cjs"],
->>>>>>> 17500254
   };
   ```
 
@@ -1078,19 +1059,11 @@
 
 - Internally, Apollo Client now avoids nested imports from the `graphql` package, importing everything from the top-level package instead. For example,
   ```ts
-<<<<<<< HEAD
-  import { visit } from 'graphql/language/visitor';
-  ```
-  is now just
-  ```ts
-  import { visit } from 'graphql';
-=======
   import { visit } from "graphql/language/visitor";
   ```
   is now just
   ```ts
   import { visit } from "graphql";
->>>>>>> 17500254
   ```
   Since the `graphql` package uses `.mjs` modules, your bundler may need to be configured to recognize `.mjs` files as ECMAScript modules rather than CommonJS modules. <br/>
   [@benjamn](https://github.com/benjamn) in [#7185](https://github.com/apollographql/apollo-client/pull/7185)
@@ -1508,11 +1481,7 @@
     fields: {
       comments(comments: Reference[], { readField }) {
         return comments.filter(
-<<<<<<< HEAD
-          (comment) => idToRemove !== readField('id', comment)
-=======
           (comment) => idToRemove !== readField("id", comment)
->>>>>>> 17500254
         );
       },
     },
@@ -1526,20 +1495,12 @@
 - `InMemoryCache` provides a new API for storing client state that can be updated from anywhere:
 
   ```ts
-<<<<<<< HEAD
-  import { makeVar } from '@apollo/client';
-=======
   import { makeVar } from "@apollo/client";
->>>>>>> 17500254
   const v = makeVar(123);
   console.log(v()); // 123
   console.log(v(v() + 1)); // 124
   console.log(v()); // 124
-<<<<<<< HEAD
-  v('asdf'); // TS type error
-=======
   v("asdf"); // TS type error
->>>>>>> 17500254
   ```
 
   These variables are _reactive_ in the sense that updating their values invalidates any previously cached query results that depended on the old values. <br/>
@@ -1767,15 +1728,6 @@
 
   ```ts
   export type FetchPolicy =
-<<<<<<< HEAD
-    | 'cache-first'
-    | 'network-only'
-    | 'cache-only'
-    | 'no-cache'
-    | 'standby';
-
-  export type WatchQueryFetchPolicy = FetchPolicy | 'cache-and-network';
-=======
     | "cache-first"
     | "network-only"
     | "cache-only"
@@ -1783,7 +1735,6 @@
     | "standby";
 
   export type WatchQueryFetchPolicy = FetchPolicy | "cache-and-network";
->>>>>>> 17500254
   ```
 
   The exception thrown if you ignore the type error has also been improved to explain the motivation behind this restriction. <br/>
@@ -2388,12 +2339,8 @@
   Since the ^ operator only covers any minor version if the major version
   is not 0 (since a major version of 0 is technically considered development by
   semver 2), the current ^0.11.0 || ^14.0.0 graphql range doesn't cover
-<<<<<<< HEAD
-  0.12._ or 0.13._. This fixes the `apollo-client@X has incorrect peer dependency "graphql@^0.11.0 || ^14.0.0"` errors that people might have
-=======
   0.12._ or 0.13._. This fixes the `apollo-client@X has incorrect peer
-dependency "graphql@^0.11.0 || ^14.0.0"` errors that people might have
->>>>>>> 17500254
+  dependency "graphql@^0.11.0 || ^14.0.0"` errors that people might have
   seen using `graphql` 0.12.x or 0.13.x. <br/>
   [@hwillson](https://github.com/hwillson) in [#3746](https://github.com/apollographql/apollo-client/pull/3746)
 - Document `setVariables` internal API status. <br/>
