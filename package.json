--- conflicted
+++ resolved
@@ -82,13 +82,8 @@
     "prop-types": "^15.7.2",
     "symbol-observable": "^4.0.0",
     "ts-invariant": "^0.9.0",
-<<<<<<< HEAD
     "tslib": "^2.3.0",
     "zen-observable-ts": "^1.1.0"
-=======
-    "tslib": "^1.10.0",
-    "zen-observable": "^0.8.14"
->>>>>>> 971ecfcc
   },
   "devDependencies": {
     "@babel/parser": "7.14.7",
