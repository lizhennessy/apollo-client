--- conflicted
+++ resolved
@@ -1,10 +1,6 @@
 {
   "name": "@apollo/client",
-<<<<<<< HEAD
   "version": "3.8.0-beta.1",
-=======
-  "version": "3.7.15",
->>>>>>> a1dac639
   "description": "A fully-featured caching GraphQL client.",
   "private": true,
   "keywords": [
