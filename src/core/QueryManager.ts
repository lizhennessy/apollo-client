import {
  NetworkInterface,
  SubscriptionNetworkInterface,
  Request,
} from '../transport/networkInterface';

import {
  Deduplicator,
} from '../transport/Deduplicator';

import forOwn = require('lodash/forOwn');
import isEqual = require('lodash/isEqual');

import {
  ApolloStore,
  Store,
  getDataWithOptimisticResults,
  ApolloReducerConfig,
} from '../store';

import {
  QueryStoreValue,
} from '../queries/store';

import {
  checkDocument,
  getQueryDefinition,
  getOperationName,
} from '../queries/getFromAST';

import {
  addTypenameToDocument,
} from '../queries/queryTransform';

import {
  NormalizedCache,
} from '../data/storeUtils';

import {
  createStoreReducer,
} from '../data/resultReducers';

import {
  ExecutionResult,
  DocumentNode,
  // TODO REFACTOR: do we still need this??
  // We need to import this here to allow TypeScript to include it in the definition file even
  // though we don't use it. https://github.com/Microsoft/TypeScript/issues/5711
  // We need to disable the linter here because TSLint rightfully complains that this is unused.
  /* tslint:disable */
  SelectionSetNode,
  /* tslint:enable */
} from 'graphql';

import { print } from 'graphql-tag/printer';

import {
  readQueryFromStore,
  ReadQueryOptions,
} from '../data/readFromStore';

import {
  diffQueryAgainstStore,
} from '../data/readFromStore';

import {
  MutationBehavior,
  MutationQueryReducersMap,
} from '../data/mutationResults';

import {
  QueryScheduler,
} from '../scheduler/scheduler';

import {
  ApolloStateSelector,
} from '../ApolloClient';

import {
  Observer,
  Subscription,
  Observable,
} from '../util/Observable';

import {
  NetworkStatus,
} from '../queries/store';

import { tryFunctionOrLogError } from '../util/errorHandling';

import {
  isApolloError,
  ApolloError,
} from '../errors/ApolloError';

import { WatchQueryOptions } from './watchQueryOptions';

import { ObservableQuery } from './ObservableQuery';

export type QueryListener = (queryStoreValue: QueryStoreValue) => void;

export interface SubscriptionOptions {
  document: DocumentNode;
  variables?: { [key: string]: any };
};

export type ApolloQueryResult = {
  data: any;
  loading: boolean;
  networkStatus: NetworkStatus;

  // This type is different from the ExecutionResult type because it doesn't include errors.
  // Those are thrown via the standard promise/observer catch mechanism.
};

// A result transformer is given the data that is to be returned from the store from a query or
// mutation, and can modify or observe it before the value is provided to your application.
//
// For watched queries, the transformer is only called when the data retrieved from the server is
// different from previous.
//
// If the transformer wants to mutate results (say, by setting the prototype of result data), it
// will likely need to be paired with a custom resultComparator.  By default, Apollo performs a
// deep equality comparsion on results, and skips those that are considered equal - reducing
// re-renders.
export type ResultTransformer = (resultData: ApolloQueryResult) => ApolloQueryResult;

// Controls how Apollo compares two query results and considers their equality.  Two equal results
// will not trigger re-renders.
export type ResultComparator = (result1: ApolloQueryResult, result2: ApolloQueryResult) => boolean;

export enum FetchType {
  normal = 1,
  refetch = 2,
  poll = 3,
}

export class QueryManager {
  public pollingTimers: {[queryId: string]: NodeJS.Timer | any}; //oddity in Typescript
  public scheduler: QueryScheduler;
  public store: ApolloStore;

  private addTypename: boolean;
  private networkInterface: NetworkInterface;
  private deduplicator: Deduplicator;
  private reduxRootSelector: ApolloStateSelector;
  private resultTransformer: ResultTransformer;
  private resultComparator: ResultComparator;
  private reducerConfig: ApolloReducerConfig;
  private queryDeduplication: boolean;

  // TODO REFACTOR collect all operation-related info in one place (e.g. all these maps)
  // this should be combined with ObservableQuery, but that needs to be expanded to support
  // mutations and subscriptions as well.
  private queryListeners: { [queryId: string]: QueryListener[] };
  private queryDocuments: { [queryId: string]: DocumentNode };

  private idCounter = 1; // XXX let's not start at zero to avoid pain with bad checks

  // A map going from a requestId to a promise that has not yet been resolved. We use this to keep
  // track of queries that are inflight and reject them in case some
  // destabalizing action occurs (e.g. reset of the Apollo store).
  private fetchQueryPromises: { [requestId: string]: {
    promise: Promise<ApolloQueryResult>;
    resolve: (result: ApolloQueryResult) => void;
    reject: (error: Error) => void;
  } };

  // A map going from queryId to an observer for a query issued by watchQuery. We use
  // these to keep track of queries that are inflight and error on the observers associated
  // with them in case of some destabalizing action (e.g. reset of the Apollo store).
  private observableQueries: { [queryId: string]:  {
    observableQuery: ObservableQuery;
  } };

  // A map going from the name of a query to an observer issued for it by watchQuery. This is
  // generally used to refetches for refetchQueries and to update mutation results through
  // updateQueries.
  private queryIdsByName: { [queryName: string]: string[] };

  constructor({
    networkInterface,
    store,
    reduxRootSelector,
    reducerConfig = { mutationBehaviorReducers: {} },
    resultTransformer,
    resultComparator,
    addTypename = true,
    queryDeduplication = false,
  }: {
    networkInterface: NetworkInterface,
    store: ApolloStore,
    reduxRootSelector: ApolloStateSelector,
    reducerConfig?: ApolloReducerConfig,
    resultTransformer?: ResultTransformer,
    resultComparator?: ResultComparator,
    addTypename?: boolean,
    queryDeduplication?: boolean,
  }) {
    // XXX this might be the place to do introspection for inserting the `id` into the query? or
    // is that the network interface?
    this.networkInterface = networkInterface;
    this.deduplicator = new Deduplicator(networkInterface);
    this.store = store;
    this.reduxRootSelector = reduxRootSelector;
    this.reducerConfig = reducerConfig;
    this.resultTransformer = resultTransformer;
    this.resultComparator = resultComparator;
    this.pollingTimers = {};
    this.queryListeners = {};
    this.queryDocuments = {};
    this.addTypename = addTypename;
    this.queryDeduplication = queryDeduplication;

    this.scheduler = new QueryScheduler({
      queryManager: this,
    });

    this.fetchQueryPromises = {};
    this.observableQueries = {};
    this.queryIdsByName = {};

    // this.store is usually the fake store we get from the Redux middleware API
    // XXX for tests, we sometimes pass in a real Redux store into the QueryManager
    if ((this.store as any)['subscribe']) {
      let currentStoreData: any;
      (this.store as any)['subscribe'](() => {
        let previousStoreData = currentStoreData || {};
        const previousStoreHasData = Object.keys(previousStoreData).length;
        currentStoreData = this.getApolloState();
        if (isEqual(previousStoreData, currentStoreData) && previousStoreHasData) {
          return;
        }
        this.broadcastQueries();
      });
    }
  }

  // Called from middleware
  public broadcastNewStore(store: any) {
    this.broadcastQueries();
  }

  public mutate({
    mutation,
    variables,
    resultBehaviors = [],
    optimisticResponse,
    updateQueries,
    refetchQueries = [],
  }: {
    mutation: DocumentNode,
    variables?: Object,
    resultBehaviors?: MutationBehavior[],
    optimisticResponse?: Object,
    updateQueries?: MutationQueryReducersMap,
    refetchQueries?: string[],
  }): Promise<ApolloQueryResult> {
    const mutationId = this.generateQueryId();

    if (this.addTypename) {
      mutation = addTypenameToDocument(mutation);
    }

    checkDocument(mutation);
    const mutationString = print(mutation);
    const request = {
      query: mutation,
      variables,
      operationName: getOperationName(mutation),
    } as Request;

    // Right now the way `updateQueries` feature is implemented relies on using
    // `resultBehaviors`, another feature that accomplishes the same goal but
    // provides more verbose syntax.
    // In the future we want to re-factor this part of code to avoid using
    // `resultBehaviors` so we can remove `resultBehaviors` entirely.
    const updateQueriesResultBehaviors = !optimisticResponse ? [] :
      this.collectResultBehaviorsFromUpdateQueries(updateQueries, { data: optimisticResponse }, true);

    this.queryDocuments[mutationId] = mutation;

    this.store.dispatch({
      type: 'APOLLO_MUTATION_INIT',
      mutationString,
      mutation,
      variables,
      operationName: getOperationName(mutation),
      mutationId,
      optimisticResponse,
      resultBehaviors: [...resultBehaviors, ...updateQueriesResultBehaviors],
      extraReducers: this.getExtraReducers(),
    });

    return new Promise((resolve, reject) => {
      this.networkInterface.query(request)
        .then((result) => {
          if (result.errors) {
            reject(new ApolloError({
              graphQLErrors: result.errors,
            }));
          }

          this.store.dispatch({
            type: 'APOLLO_MUTATION_RESULT',
            result,
            mutationId,
            document: mutation,
            operationName: getOperationName(mutation),
            variables,
            resultBehaviors: [
                ...resultBehaviors,
                ...this.collectResultBehaviorsFromUpdateQueries(updateQueries, result),
            ],
            extraReducers: this.getExtraReducers(),
          });

          refetchQueries.forEach((name) => { this.refetchQueryByName(name); });
          delete this.queryDocuments[mutationId];
          resolve(this.transformResult(<ApolloQueryResult>result));
        })
        .catch((err) => {
          this.store.dispatch({
            type: 'APOLLO_MUTATION_ERROR',
            error: err,
            mutationId,
          });

          delete this.queryDocuments[mutationId];
          reject(new ApolloError({
            networkError: err,
          }));
        });
    });
  }

  // Returns a query listener that will update the given observer based on the
  // results (or lack thereof) for a particular query.
  public queryListenerForObserver(
    queryId: string,
    options: WatchQueryOptions,
    observer: Observer<ApolloQueryResult>,
  ): QueryListener {
    let lastResult: ApolloQueryResult;
    return (queryStoreValue: QueryStoreValue) => {
      // The query store value can be undefined in the event of a store
      // reset.
      if (!queryStoreValue) {
        return;
      }

      const noFetch = this.observableQueries[queryId] ? this.observableQueries[queryId].observableQuery.options.noFetch : options.noFetch;

      const shouldNotifyIfLoading = queryStoreValue.returnPartialData
        || queryStoreValue.previousVariables || noFetch;

      const networkStatusChanged = lastResult && queryStoreValue.networkStatus !== lastResult.networkStatus;

      if (!queryStoreValue.loading ||
          ( networkStatusChanged && options.notifyOnNetworkStatusChange ) ||
          shouldNotifyIfLoading) {
        // XXX Currently, returning errors and data is exclusive because we
        // don't handle partial results

        // If we have either a GraphQL error or a network error, we create
        // an error and tell the observer about it.
        if (queryStoreValue.graphQLErrors || queryStoreValue.networkError) {
          const apolloError = new ApolloError({
            graphQLErrors: queryStoreValue.graphQLErrors,
            networkError: queryStoreValue.networkError,
          });
          if (observer.error) {
            try {
              observer.error(apolloError);
            } catch (e) {
              console.error(`Error in observer.error \n${e.stack}`);
            }
          } else {
            console.error('Unhandled error', apolloError, apolloError.stack);
            if (process.env.NODE_ENV !== 'production') {
              /* tslint:disable-next-line */
              console.info(
                'An unhandled error was thrown because no error handler is registered ' +
                'for the query ' + options.query.loc.source,
              );
            }
          }
        } else {
          try {
            const resultFromStore = {
              data: readQueryFromStore({
                store: this.getDataWithOptimisticResults(),
                query: this.queryDocuments[queryId],
                variables: queryStoreValue.previousVariables || queryStoreValue.variables,
                returnPartialData: options.returnPartialData || noFetch,
                config: this.reducerConfig,
              }),
              loading: queryStoreValue.loading,
              networkStatus: queryStoreValue.networkStatus,
            };

            if (observer.next) {
              if (this.isDifferentResult(lastResult, resultFromStore)) {
                lastResult = resultFromStore;
                try {
                  observer.next(this.transformResult(resultFromStore));
                } catch (e) {
                  console.error(`Error in observer.next \n${e.stack}`);
                }
              }
            }
          } catch (error) {
            if (observer.error) {
              observer.error(new ApolloError({
                networkError: error,
              }));
            }
            return;
          }
        }
      }
    };
  }

  // The shouldSubscribe option is a temporary fix that tells us whether watchQuery was called
  // directly (i.e. through ApolloClient) or through the query method within QueryManager.
  // Currently, the query method uses watchQuery in order to handle non-network errors correctly
  // but we don't want to keep track observables issued for the query method since those aren't
  // supposed to be refetched in the event of a store reset. Once we unify error handling for
  // network errors and non-network errors, the shouldSubscribe option will go away.

  public watchQuery(options: WatchQueryOptions, shouldSubscribe = true): ObservableQuery {
    // Call just to get errors synchronously
    getQueryDefinition(options.query);

    let transformedOptions = { ...options } as WatchQueryOptions;
    if (this.addTypename) {
      transformedOptions.query = addTypenameToDocument(transformedOptions.query);
    }

    let observableQuery = new ObservableQuery({
      scheduler: this.scheduler,
      options: transformedOptions,
      shouldSubscribe: shouldSubscribe,
    });

    return observableQuery;
  }

  public query(options: WatchQueryOptions): Promise<ApolloQueryResult> {
    if (options.returnPartialData) {
      throw new Error('returnPartialData option only supported on watchQuery.');
    }

    if (options.query.kind !== 'Document') {
      throw new Error('You must wrap the query string in a "gql" tag.');
    }

    const requestId = this.idCounter;
    const resPromise = new Promise((resolve, reject) => {
      this.addFetchQueryPromise(requestId, resPromise, resolve, reject);

      return this.watchQuery(options, false).result().then((result) => {
        this.removeFetchQueryPromise(requestId);
        resolve(result);
      }).catch((error) => {
        this.removeFetchQueryPromise(requestId);
        reject(error);
      });
    });

    return resPromise;
  }

  public fetchQuery(queryId: string, options: WatchQueryOptions, fetchType?: FetchType): Promise<ApolloQueryResult> {
    const {
      variables = {},
      forceFetch = false,
      returnPartialData = false,
      noFetch = false,
      metadata = null,
    } = options;

    const {
      queryDoc,
    } = this.transformQueryDocument(options);

    const queryString = print(queryDoc);

    let storeResult: any;
    let needToFetch: boolean = forceFetch;

    // If this is not a force fetch, we want to diff the query against the
    // store before we fetch it from the network interface.
    if (!forceFetch) {
      const { isMissing, result } = diffQueryAgainstStore({
        query: queryDoc,
        store: this.reduxRootSelector(this.store.getState()).data,
        returnPartialData: true,
        variables,
        config: this.reducerConfig,
      });

      // If we're in here, only fetch if we have missing fields
      needToFetch = isMissing;

      storeResult = result;
    }

    const requestId = this.generateRequestId();
    const shouldFetch = needToFetch && !noFetch;

    // Initialize query in store with unique requestId
    this.queryDocuments[queryId] = queryDoc;
    this.store.dispatch({
      type: 'APOLLO_QUERY_INIT',
      queryString,
      document: queryDoc,
      variables,
      forceFetch,
      returnPartialData: returnPartialData || noFetch,
      queryId,
      requestId,
      // we store the old variables in order to trigger "loading new variables"
      // state if we know we will go to the server
      storePreviousVariables: shouldFetch,
      isPoll: fetchType === FetchType.poll,
      isRefetch: fetchType === FetchType.refetch,
      metadata,
    });

    // If there is no part of the query we need to fetch from the server (or,
    // noFetch is turned on), we just write the store result as the final result.
    if (!shouldFetch || returnPartialData) {
      this.store.dispatch({
        type: 'APOLLO_QUERY_RESULT_CLIENT',
        result: { data: storeResult },
        variables,
        document: queryDoc,
        complete: !shouldFetch,
        queryId,
        requestId,
      });
    }

    if (shouldFetch) {
      return this.fetchRequest({
        requestId,
        queryId,
        document: queryDoc,
        options,
      });
    }

    // If we have no query to send to the server, we should return the result
    // found within the store.
    return Promise.resolve({ data: storeResult });
  }

  public generateQueryId() {
    const queryId = this.idCounter.toString();
    this.idCounter++;
    return queryId;
  }

  public stopQueryInStore(queryId: string) {
    this.store.dispatch({
      type: 'APOLLO_QUERY_STOP',
      queryId,
    });
  };

  public getApolloState(): Store {
    return this.reduxRootSelector(this.store.getState());
  }

  public getInitialState(): { data: Object } {
    return { data: this.getApolloState().data };
  }

  public getDataWithOptimisticResults(): NormalizedCache {
    return getDataWithOptimisticResults(this.getApolloState());
  }

  public addQueryListener(queryId: string, listener: QueryListener) {
    this.queryListeners[queryId] = this.queryListeners[queryId] || [];
    this.queryListeners[queryId].push(listener);
  }

  // Adds a promise to this.fetchQueryPromises for a given request ID.
  public addFetchQueryPromise(requestId: number, promise: Promise<ApolloQueryResult>,
    resolve: (result: ApolloQueryResult) => void,
    reject: (error: Error) => void) {
    this.fetchQueryPromises[requestId.toString()] = { promise, resolve, reject };
  }


  // Removes the promise in this.fetchQueryPromises for a particular request ID.
  public removeFetchQueryPromise(requestId: number) {
    delete this.fetchQueryPromises[requestId.toString()];
  }

  // Adds an ObservableQuery to this.observableQueries and to this.observableQueriesByName.
  public addObservableQuery(queryId: string, observableQuery: ObservableQuery) {
    this.observableQueries[queryId] = { observableQuery };

    // Insert the ObservableQuery into this.observableQueriesByName if the query has a name
    const queryDef = getQueryDefinition(observableQuery.options.query);
    if (queryDef.name && queryDef.name.value) {
      const queryName = queryDef.name.value;

      // XXX we may we want to warn the user about query name conflicts in the future
      this.queryIdsByName[queryName] = this.queryIdsByName[queryName] || [];
      this.queryIdsByName[queryName].push(observableQuery.queryId);
    }
  }

  public removeObservableQuery(queryId: string) {
    const observableQuery = this.observableQueries[queryId].observableQuery;
    const definition = getQueryDefinition(observableQuery.options.query);
    const queryName = definition.name ? definition.name.value : null;
    delete this.observableQueries[queryId];
    if (queryName) {
      this.queryIdsByName[queryName] = this.queryIdsByName[queryName].filter((val) => {
        return !(observableQuery.queryId === val);
      });
    }
  }

  public resetStore(): void {
    // Before we have sent the reset action to the store,
    // we can no longer rely on the results returned by in-flight
    // requests since these may depend on values that previously existed
    // in the data portion of the store. So, we cancel the promises and observers
    // that we have issued so far and not yet resolved (in the case of
    // queries).
    Object.keys(this.fetchQueryPromises).forEach((key) => {
      const { reject } = this.fetchQueryPromises[key];
      reject(new Error('Store reset while query was in flight.'));
    });

    this.store.dispatch({
      type: 'APOLLO_STORE_RESET',
      observableQueryIds: Object.keys(this.observableQueries),
    });

    // Similarly, we have to have to refetch each of the queries currently being
    // observed. We refetch instead of error'ing on these since the assumption is that
    // resetting the store doesn't eliminate the need for the queries currently being
    // watched. If there is an existing query in flight when the store is reset,
    // the promise for it will be rejected and its results will not be written to the
    // store.
    Object.keys(this.observableQueries).forEach((queryId) => {
      const storeQuery = this.reduxRootSelector(this.store.getState()).queries[queryId];

      if (!this.observableQueries[queryId].observableQuery.options.noFetch) {
        this.observableQueries[queryId].observableQuery.refetch();
      }
    });
  }

  public startQuery(queryId: string, options: WatchQueryOptions, listener: QueryListener) {
    this.addQueryListener(queryId, listener);

    this.fetchQuery(queryId, options)
    // `fetchQuery` returns a Promise. In case of a failure it should be caucht or else the
    // console will show an `Uncaught (in promise)` message. Ignore the error for now.
    .catch((error: Error) => undefined);

    return queryId;
  }

  public startGraphQLSubscription(
    options: SubscriptionOptions,
  ): Observable<any> {
    const {
      document,
      variables,
    } = options;
    let transformedDoc = document;
    // Apply the query transformer if one has been provided.
    if (this.addTypename) {
      transformedDoc = addTypenameToDocument(transformedDoc);
    }
    const request: Request = {
      query: transformedDoc,
      variables,
      operationName: getOperationName(transformedDoc),
    };

    let subId: number;
    let observers: Observer<any>[] = [];

    return new Observable((observer) => {
      observers.push(observer);

      // TODO REFACTOR: the result here is not a normal GraphQL result.

      // If this is the first observer, actually initiate the network subscription
      if (observers.length === 1) {
        const handler = (error: Error, result: any) => {
          if (error) {
            observers.forEach((obs) => {
              obs.error(error);
            });
          } else {
            this.store.dispatch({
              type: 'APOLLO_SUBSCRIPTION_RESULT',
              document: transformedDoc,
              operationName: getOperationName(transformedDoc),
              result: { data: result },
              variables,
              subscriptionId: subId,
              extraReducers: this.getExtraReducers(),
            });
            // It's slightly awkward that the data for subscriptions doesn't come from the store.
            observers.forEach((obs) => {
              obs.next(result);
            });
          }
        };

        // QueryManager sets up the handler so the query can be transformed. Alternatively,
        // pass in the transformer to the ObservableQuery.
        subId = (this.networkInterface as SubscriptionNetworkInterface).subscribe(
          request, handler);
      }

      return {
        unsubscribe: () => {
          observers = observers.filter((obs) => obs !== observer);

          // If we removed the last observer, tear down the network subscription
          if (observers.length === 0) {
            (this.networkInterface as SubscriptionNetworkInterface).unsubscribe(subId);
          }
        },
        // Used in tests...
        _networkSubscriptionId: subId,
      } as Subscription;
    });
  };

  public stopQuery(queryId: string) {
    // XXX in the future if we should cancel the request
    // so that it never tries to return data
    delete this.queryListeners[queryId];
    delete this.queryDocuments[queryId];
    this.stopQueryInStore(queryId);
  }

  public getCurrentQueryResult(observableQuery: ObservableQuery, isOptimistic = false) {
    const {
      variables,
      document } = this.getQueryParts(observableQuery);

    const queryOptions = observableQuery.options;
    const readOptions: ReadQueryOptions = {
      // In case of an optimistic change, apply reducer on top of the
      // results including previous optimistic updates. Otherwise, apply it
      // on top of the real data only.
      store: isOptimistic ? this.getDataWithOptimisticResults() : this.getApolloState().data,
      query: document,
      variables,
      returnPartialData: false,
      config: this.reducerConfig,
    };

    try {
      // first try reading the full result from the store
      const data = readQueryFromStore(readOptions);
      return { data, partial: false };
    } catch (e) {
      // next, try reading partial results, if we want them
      if (queryOptions.returnPartialData || queryOptions.noFetch) {
        try {
          readOptions.returnPartialData = true;
          const data = readQueryFromStore(readOptions);
          return { data, partial: true };
        } catch (e) {
          // fall through
        }
      }

      return { data: {}, partial: true };
    }
  }

  public getQueryWithPreviousResult(queryIdOrObservable: string | ObservableQuery, isOptimistic = false) {
    let observableQuery: ObservableQuery;
    if (typeof queryIdOrObservable === 'string') {
      if (!this.observableQueries[queryIdOrObservable]) {
        throw new Error(`ObservableQuery with this id doesn't exist: ${queryIdOrObservable}`);
      }

      observableQuery = this.observableQueries[queryIdOrObservable].observableQuery;
    } else {
      observableQuery = queryIdOrObservable;
    }

    const {
      variables,
      document } = this.getQueryParts(observableQuery);

    const { data } = this.getCurrentQueryResult(observableQuery, isOptimistic);

    return {
      previousResult: data,
      variables,
      document,
    };
  }

  // Give the result transformer a chance to observe or modify result data before it is passed on.
  public transformResult(result: ApolloQueryResult): ApolloQueryResult {
    if (!this.resultTransformer) {
      return result;
    } else {
      return this.resultTransformer(result);
    }
  }

  // XXX: I think we just store this on the observable query at creation time
  // TODO LATER: rename this function. Its main role is to apply the transform, nothing else!
  private getQueryParts(observableQuery: ObservableQuery) {
    const queryOptions = observableQuery.options;

    let transformedDoc = observableQuery.options.query;

    if (this.addTypename) {
      // TODO XXX: do we need to make a copy of the document before transforming it?
      transformedDoc = addTypenameToDocument(transformedDoc);
    }

    return {
      variables: queryOptions.variables,
      document: transformedDoc,
    };
  }

  private collectResultBehaviorsFromUpdateQueries(
    updateQueries: MutationQueryReducersMap,
    mutationResult: Object,
    isOptimistic = false,
  ): MutationBehavior[] {
    if (!updateQueries) {
      return [];
    }
    const resultBehaviors: any[] = [];

    Object.keys(updateQueries).forEach((queryName) => {
      const reducer = updateQueries[queryName];
      const queryIds = this.queryIdsByName[queryName];
      if (!queryIds) {
        // XXX should throw an error?
        return;
      }

      queryIds.forEach((queryId) => {
        const {
          previousResult,
          variables,
          document,
        } = this.getQueryWithPreviousResult(queryId, isOptimistic);

        const newResult = tryFunctionOrLogError(() => reducer(
          previousResult, {
            mutationResult,
            queryName,
            queryVariables: variables,
          }));

        if (newResult) {
          resultBehaviors.push({
            type: 'QUERY_RESULT',
            newResult,
            variables,
            document,
          });
        }
      });
    });

    return resultBehaviors;
  }

  // Takes a set of WatchQueryOptions and transforms the query document
  // accordingly. Specifically, it applies the queryTransformer (if there is one defined)
  private transformQueryDocument(options: WatchQueryOptions): {
    queryDoc: DocumentNode,
  } {
    let queryDoc = options.query;

    // Apply the query transformer if one has been provided
    if (this.addTypename) {
      queryDoc = addTypenameToDocument(queryDoc);
    }

    return {
      queryDoc,
    };
  }

  private getExtraReducers() {
    return  Object.keys(this.observableQueries).map( obsQueryId => {
      const queryOptions = this.observableQueries[obsQueryId].observableQuery.options;
      if (queryOptions.reducer) {
        return createStoreReducer(
          queryOptions.reducer,
          queryOptions.query,
          queryOptions.variables,
          this.reducerConfig,
          );
      }
      return null;
    }).filter( reducer => reducer !== null );
  }

  // Takes a request id, query id, a query document and information associated with the query
  // and send it to the network interface. Returns
  // a promise for the result associated with that request.
  private fetchRequest({
    requestId,
    queryId,
    document,
    options,
  }: {
    requestId: number,
    queryId: string,
    document: DocumentNode,
    options: WatchQueryOptions,
  }): Promise<ExecutionResult> {
    const {
      variables,
      noFetch,
      returnPartialData,
    } = options;
    const request: Request = {
      query: document,
      variables,
      operationName: getOperationName(document),
    };

    const retPromise = new Promise<ApolloQueryResult>((resolve, reject) => {
      this.addFetchQueryPromise(requestId, retPromise, resolve, reject);

<<<<<<< HEAD
      this.networkInterface.query(request)
        .then((result: ExecutionResult) => {
=======
      this.deduplicator.query(request, this.queryDeduplication)
        .then((result: GraphQLResult) => {
>>>>>>> 5d4539f2

          const extraReducers = this.getExtraReducers();

          // XXX handle multiple ApolloQueryResults
          this.store.dispatch({
            type: 'APOLLO_QUERY_RESULT',
            document,
            operationName: getOperationName(document),
            result,
            queryId,
            requestId,
            extraReducers,
          });

          this.removeFetchQueryPromise(requestId);

          // XXX this duplicates some logic in the store about identifying errors
          if (result.errors) {
            throw new ApolloError({
              graphQLErrors: result.errors,
            });
          }

          return result;
        }).then(() => {

          let resultFromStore: any;
          try {
            // ensure result is combined with data already in store
            // this will throw an error if there are missing fields in
            // the results if returnPartialData is false.
            resultFromStore = readQueryFromStore({
              store: this.getApolloState().data,
              variables,
              returnPartialData: returnPartialData || noFetch,
              query: document,
              config: this.reducerConfig,
            });
            // ensure multiple errors don't get thrown
            /* tslint:disable */
          } catch (e) {}
          /* tslint:enable */

          const {reducerError} = this.getApolloState();
          if (!resultFromStore && reducerError) {
            return Promise.reject(reducerError);
          }

          // return a chainable promise
          this.removeFetchQueryPromise(requestId);
          resolve({ data: resultFromStore, loading: false, networkStatus: NetworkStatus.ready });
          return null;
        }).catch((error: Error) => {
          // This is for the benefit of `refetch` promises, which currently don't get their errors
          // through the store like watchQuery observers do
          if (isApolloError(error)) {
            reject(error);
          } else {
            this.store.dispatch({
              type: 'APOLLO_QUERY_ERROR',
              error,
              queryId,
              requestId,
            });

            this.removeFetchQueryPromise(requestId);

            reject(new ApolloError({
              networkError: error,
            }));
          }
        });
    });

    return retPromise;
  }

  // Refetches a query given that query's name. Refetches
  // all ObservableQuery instances associated with the query name.
  private refetchQueryByName(queryName: string) {
    const refetchedQueries = this.queryIdsByName[queryName];
    // Warn if the query named does not exist (misnamed, or merely not yet fetched)
    if (refetchedQueries === undefined) {
      console.warn(`Warning: unknown query with name ${queryName} asked to refetch`);
    } else {
      refetchedQueries.forEach((queryId) => {
        this.observableQueries[queryId].observableQuery.refetch();
      });
    }
  }

  // check to see if two results are the same, given our resultComparator
  private isDifferentResult(lastResult: ApolloQueryResult, newResult: ApolloQueryResult): boolean {
    const comparator = this.resultComparator || isEqual;
    return !comparator(lastResult, newResult);
  }

  private broadcastQueries() {
    const queries = this.getApolloState().queries;
    forOwn(this.queryListeners, (listeners: QueryListener[], queryId: string) => {
      // XXX due to an unknown race condition listeners can sometimes be undefined here.
      // this prevents a crash but doesn't solve the root cause
      // see: https://github.com/apollostack/apollo-client/issues/833
      if (listeners) {
        listeners.forEach((listener: QueryListener) => {
          // it's possible for the listener to be undefined if the query is being stopped
          // See here for more detail: https://github.com/apollostack/apollo-client/issues/231
          if (listener) {
            const queryStoreValue = queries[queryId];
            listener(queryStoreValue);
          }
        });
      }
    });
  }

  private generateRequestId() {
    const requestId = this.idCounter;
    this.idCounter++;
    return requestId;
  }
}<|MERGE_RESOLUTION|>--- conflicted
+++ resolved
@@ -944,13 +944,8 @@
     const retPromise = new Promise<ApolloQueryResult>((resolve, reject) => {
       this.addFetchQueryPromise(requestId, retPromise, resolve, reject);
 
-<<<<<<< HEAD
-      this.networkInterface.query(request)
+      this.deduplicator.query(request, this.queryDeduplication)
         .then((result: ExecutionResult) => {
-=======
-      this.deduplicator.query(request, this.queryDeduplication)
-        .then((result: GraphQLResult) => {
->>>>>>> 5d4539f2
 
           const extraReducers = this.getExtraReducers();
 
