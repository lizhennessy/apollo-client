--- conflicted
+++ resolved
@@ -1,10 +1,6 @@
 import React from "react";
 import { DocumentNode } from "graphql";
-<<<<<<< HEAD
-import { act, render, waitFor } from "@testing-library/react";
-=======
-import { render, screen, waitFor } from "@testing-library/react";
->>>>>>> c8c76a52
+import { act, render, screen, waitFor } from "@testing-library/react";
 import gql from "graphql-tag";
 
 import { itAsync, MockedResponse, MockLink } from "../../core";
