--- conflicted
+++ resolved
@@ -10,11 +10,7 @@
   {
     path: "dist/index.js",
     import: "{ ApolloClient, InMemoryCache, HttpLink }",
-<<<<<<< HEAD
     limit: "32052",
-=======
-    limit: "32019",
->>>>>>> 4c45d5a3
   },
   ...[
     "ApolloProvider",
