--- conflicted
+++ resolved
@@ -41,12 +41,8 @@
     "json-stable-stringify": "1.0.1"
   },
   "devDependencies": {
-<<<<<<< HEAD
     "@types/json-stable-stringify": "1.0.32",
-    "@types/graphql": "0.11.8",
-=======
     "@types/graphql": "0.12.5",
->>>>>>> bdfcc93f
     "@types/jest": "21.1.10",
     "@types/lodash": "4.14.105",
     "@types/node": "8.9.5",
