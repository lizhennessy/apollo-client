--- conflicted
+++ resolved
@@ -21,7 +21,6 @@
     },
   };
 
-<<<<<<< HEAD
   it('warns about unsupported parameter', () => {
     jest.spyOn(global.console, 'warn');
 
@@ -30,7 +29,8 @@
     });
 
     expect(global.console.warn.mock.calls).toMatchSnapshot();
-=======
+  });
+
   it('allows you to pass in a custom fetcher', () => {
     const customFetcher = jest.fn(() =>
       Promise.resolve({
@@ -46,7 +46,6 @@
       expect(customFetcher).toHaveBeenCalledTimes(1);
       expect(stripSymbols(data)).toEqual({ foo: 'bar' });
     });
->>>>>>> 16b47a76
   });
 
   it('allows you to pass in a request handler', () => {
