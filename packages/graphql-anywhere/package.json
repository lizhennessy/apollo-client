--- conflicted
+++ resolved
@@ -40,31 +40,7 @@
   ],
   "license": "MIT",
   "dependencies": {
-<<<<<<< HEAD
     "apollo-utilities": "file:../apollo-utilities"
-=======
-    "apollo-utilities": "^1.0.19"
-  },
-  "devDependencies": {
-    "@types/graphql": "0.12.7",
-    "@types/isomorphic-fetch": "0.0.34",
-    "@types/jest": "23.3.1",
-    "@types/lodash": "4.14.116",
-    "@types/node": "10.5.7",
-    "@types/react": "16.0.34",
-    "@types/react-dom": "16.0.4",
-    "browserify": "15.2.0",
-    "graphql": "0.13.2",
-    "graphql-tag": "2.9.2",
-    "jest": "23.5.0",
-    "react": "15.6.2",
-    "react-dom": "15.6.2",
-    "rollup": "0.64.1",
-    "ts-jest": "23.1.3",
-    "tslint": "5.11.0",
-    "typescript": "3.0.1",
-    "uglify": "0.1.5"
->>>>>>> 906975b4
   },
   "jest": {
     "transform": {
